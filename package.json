--- conflicted
+++ resolved
@@ -76,10 +76,6 @@
     "bundlesize": "0.18.0",
     "codecov": "3.5.0",
     "fetch-mock": "7.3.9",
-<<<<<<< HEAD
-=======
-    "flow-bin": "0.107.0",
->>>>>>> 2a4e4158
     "graphql": "14.5.4",
     "graphql-tag": "2.10.1",
     "isomorphic-fetch": "2.2.1",
@@ -98,24 +94,13 @@
     "rollup-plugin-terser": "5.1.1",
     "rollup-plugin-typescript2": "0.24.0",
     "rxjs": "6.5.3",
-<<<<<<< HEAD
     "ts-jest": "24.0.2",
     "tsc-watch": "3.0.1",
-    "typescript": "^3.6.2",
+    "typescript": "3.6.2",
     "uglify-js": "3.6.0"
   },
   "publishConfig": {
     "access": "public"
-=======
-    "ts-jest": "23.10.5",
-    "tsc-watch": "2.4.0",
-    "tslib": "1.10.0",
-    "tslint": "5.20.0",
-    "typescript": "3.5.3",
-    "uglify-js": "3.6.0",
-    "webpack": "4.39.3",
-    "webpack-bundle-analyzer": "3.4.1"
->>>>>>> 2a4e4158
   },
   "files": [
     "lib"
