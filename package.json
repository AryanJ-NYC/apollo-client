--- conflicted
+++ resolved
@@ -68,40 +68,18 @@
     "zen-observable": "^0.8.14"
   },
   "devDependencies": {
-<<<<<<< HEAD
     "@testing-library/react": "^9.1.4",
     "@types/fast-json-stable-stringify": "^2.0.0",
-=======
-    "@babel/core": "7.6.2",
-    "@babel/plugin-transform-modules-commonjs": "7.6.0",
-    "@babel/plugin-transform-modules-umd": "7.2.0",
-    "@condenast/bundlesize": "0.18.1",
-    "@octokit/rest": "16.30.1",
-    "@types/benchmark": "1.0.31",
-    "@types/graphql": "14.2.3",
->>>>>>> 1098e428
     "@types/isomorphic-fetch": "0.0.35",
     "@types/jest": "24.0.18",
     "@types/lodash": "4.14.139",
     "@types/node": "12.7.5",
-<<<<<<< HEAD
     "@types/react": "16.9.2",
     "@types/react-dom": "16.9.0",
     "bundlesize": "0.18.0",
-=======
-    "@types/react": "16.9.3",
-    "@types/react-dom": "16.9.1",
-    "benchmark": "2.1.4",
-    "check-if-folder-contents-changed-in-git-commit-range": "1.0.0",
->>>>>>> 1098e428
     "codecov": "3.5.0",
     "fetch-mock": "7.3.9",
-<<<<<<< HEAD
     "graphql": "14.5.4",
-=======
-    "flow-bin": "0.107.0",
-    "graphql": "14.5.6",
->>>>>>> 1098e428
     "graphql-tag": "2.10.1",
     "isomorphic-fetch": "2.2.1",
     "jest": "24.9.0",
@@ -116,20 +94,9 @@
     "rollup-plugin-node-resolve": "5.2.0",
     "rollup-plugin-terser": "5.1.1",
     "rxjs": "6.5.3",
-<<<<<<< HEAD
     "ts-jest": "24.0.2",
     "tsc-watch": "3.0.1",
     "typescript": "3.6.2"
-=======
-    "ts-jest": "23.10.5",
-    "tsc-watch": "2.4.0",
-    "tslib": "1.10.0",
-    "tslint": "5.20.0",
-    "typescript": "3.5.3",
-    "uglify-js": "3.6.0",
-    "webpack": "4.40.2",
-    "webpack-bundle-analyzer": "3.5.0"
->>>>>>> 1098e428
   },
   "publishConfig": {
     "access": "public"
