--- conflicted
+++ resolved
@@ -103,16 +103,12 @@
     "check-if-folder-contents-changed-in-git-commit-range": "1.0.0",
     "codecov": "3.0.4",
     "danger": "3.8.6",
-<<<<<<< HEAD
     "fetch-mock": "6.5.2",
     "flow-bin": "0.78.0",
     "graphql": "0.13.2",
     "graphql-tag": "2.9.2",
     "isomorphic-fetch": "2.2.1",
-    "jest": "^23.5.0",
-=======
     "jest": "23.5.0",
->>>>>>> 906975b4
     "jest-junit": "5.1.0",
     "lerna": "3.0.5",
     "lint-staged": "7.2.2",
