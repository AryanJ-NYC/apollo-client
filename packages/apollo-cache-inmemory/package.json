{
  "name": "apollo-cache-inmemory",
<<<<<<< HEAD
  "version": "1.3.0-beta.5",
=======
  "version": "1.2.6",
>>>>>>> e25c1ca2
  "description": "Core abstract of Caching layer for Apollo Client",
  "author": "James Baxley <james@meteor.com>",
  "contributors": [
    "James Baxley <james@meteor.com>",
    "Jonas Helfer <jonas@helfer.email>",
    "Sashko Stubailo <sashko@stubailo.com>",
    "James Burgess <jamesmillerburgess@gmail.com>",
    "Bazyli Brzóska <bazyli.brzoska@gmail.com>"
  ],
  "license": "MIT",
  "main": "./lib/bundle.umd.js",
  "module": "./lib/index.js",
  "jsnext:main": "./lib/index.js",
  "typings": "./lib/index.d.ts",
  "sideEffects": false,
  "repository": {
    "type": "git",
    "url": "git+https://github.com/apollographql/apollo-client.git"
  },
  "bugs": {
    "url": "https://github.com/apollographql/apollo-client/issues"
  },
  "homepage": "https://github.com/apollographql/apollo-client#readme",
  "scripts": {
    "coverage": "jest --coverage",
    "test": "jest",
    "lint": "tslint --type-check -p tsconfig.json src/*.ts",
    "prebuild": "npm run clean",
    "build": "tsc -p .",
    "postbuild": "npm run bundle",
    "bundle": "rollup -c rollup.config.js",
    "watch": "tsc -w -p .",
    "clean": "rimraf coverage/* && rimraf lib/*",
    "prepublishOnly": "npm run build",
    "build:browser": "browserify ./lib/bundle.umd.js --i apollo-cache --i apollo-utilities --i graphql -o=./lib/bundle.js && npm run minify:browser",
    "minify:browser": "uglifyjs -c -m -o ./lib/bundle.min.js -- ./lib/bundle.js",
    "filesize": "npm run build:browser"
  },
  "dependencies": {
<<<<<<< HEAD
    "apollo-cache": "^1.1.12",
    "apollo-utilities": "^1.0.16",
    "optimism": "^0.6.5"
=======
    "apollo-cache": "^1.1.13",
    "apollo-utilities": "^1.0.17",
    "graphql-anywhere": "^4.1.15"
>>>>>>> e25c1ca2
  },
  "peerDependencies": {
    "graphql": "0.11.7 || ^0.12.0 || ^0.13.0"
  },
  "devDependencies": {
    "@types/graphql": "0.12.7",
    "@types/jest": "22.2.3",
    "@types/lodash": "4.14.113",
    "browserify": "15.2.0",
    "graphql": "0.13.2",
    "graphql-tag": "2.9.2",
    "jest": "23.0.0",
    "lodash": "4.17.10",
    "rimraf": "2.6.2",
    "rollup": "0.63.4",
    "ts-jest": "20.0.14",
    "tslint": "5.11.0",
    "typescript": "2.9.2",
    "uglifyjs": "2.4.11"
  },
  "jest": {
    "transform": {
      ".(ts|tsx)": "<rootDir>/node_modules/ts-jest/preprocessor.js"
    },
    "testRegex": "(/__tests__/.*|\\.(test|spec))\\.(ts|tsx|js)$",
    "moduleFileExtensions": [
      "ts",
      "tsx",
      "js",
      "json"
    ]
  }
}<|MERGE_RESOLUTION|>--- conflicted
+++ resolved
@@ -1,10 +1,6 @@
 {
   "name": "apollo-cache-inmemory",
-<<<<<<< HEAD
   "version": "1.3.0-beta.5",
-=======
-  "version": "1.2.6",
->>>>>>> e25c1ca2
   "description": "Core abstract of Caching layer for Apollo Client",
   "author": "James Baxley <james@meteor.com>",
   "contributors": [
@@ -44,15 +40,9 @@
     "filesize": "npm run build:browser"
   },
   "dependencies": {
-<<<<<<< HEAD
-    "apollo-cache": "^1.1.12",
-    "apollo-utilities": "^1.0.16",
-    "optimism": "^0.6.5"
-=======
     "apollo-cache": "^1.1.13",
     "apollo-utilities": "^1.0.17",
-    "graphql-anywhere": "^4.1.15"
->>>>>>> e25c1ca2
+    "optimism": "^0.6.5"
   },
   "peerDependencies": {
     "graphql": "0.11.7 || ^0.12.0 || ^0.13.0"
