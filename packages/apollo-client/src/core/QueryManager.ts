import { execute, ApolloLink, FetchResult } from 'apollo-link';
import { ExecutionResult, DocumentNode } from 'graphql';
import { DedupLink as Deduplicator } from 'apollo-link-dedup';
import { Cache } from 'apollo-cache';
import {
  assign,
  getDefaultValues,
  getMutationDefinition,
  getOperationDefinition,
  getOperationName,
  getQueryDefinition,
  isProduction,
  hasDirectives,
  graphQLResultHasError,
  hasClientExports,
} from 'apollo-utilities';

import { isApolloError, ApolloError } from '../errors/ApolloError';
import { Observer, Subscription, Observable } from '../util/Observable';
import { QueryWithUpdater, DataStore } from '../data/store';
import { MutationStore } from '../data/mutations';
import { QueryStore, QueryStoreValue } from '../data/queries';

import {
  QueryOptions,
  WatchQueryOptions,
  SubscriptionOptions,
  MutationOptions,
} from './watchQueryOptions';
import { ObservableQuery } from './ObservableQuery';
import { NetworkStatus, isNetworkRequestInFlight } from './networkStatus';
import {
  QueryListener,
  ApolloQueryResult,
  FetchType,
  OperationVariables,
} from './types';
import { LocalState } from './LocalState';

export interface QueryInfo {
  listeners: QueryListener[];
  invalidated: boolean;
  newData: Cache.DiffResult<any> | null;
  document: DocumentNode | null;
  lastRequestId: number | null;
  // A map going from queryId to an observer for a query issued by watchQuery. We use
  // these to keep track of queries that are inflight and error on the observers associated
  // with them in case of some destabalizing action (e.g. reset of the Apollo store).
  observableQuery: ObservableQuery<any> | null;
  subscriptions: Subscription[];
  cancel?: () => void;
}

export class QueryManager<TStore> {
  public link: ApolloLink;
  public mutationStore: MutationStore = new MutationStore();
  public queryStore: QueryStore = new QueryStore();
  public dataStore: DataStore<TStore>;

  private deduplicator: ApolloLink;
  private queryDeduplication: boolean;
  private clientAwareness: Record<string, string> = {};
  private localState: LocalState<TStore>;

  private onBroadcast: () => void;

  private ssrMode: boolean;

  // let's not start at zero to avoid pain with bad checks
  private idCounter = 1;

  // XXX merge with ObservableQuery but that needs to be expanded to support mutations and
  // subscriptions as well
  private queries: Map<string, QueryInfo> = new Map();

  // A set of Promise reject functions for fetchQuery promises that have not
  // yet been resolved, used to keep track of in-flight queries so that we can
  // reject them in case a destabilizing event occurs (e.g. Apollo store reset).
  private fetchQueryRejectFns = new Set<Function>();

  // A map going from the name of a query to an observer issued for it by watchQuery. This is
  // generally used to refetches for refetchQueries and to update mutation results through
  // updateQueries.
  private queryIdsByName: { [queryName: string]: string[] } = {};

  constructor({
    link,
    queryDeduplication = false,
    store,
    onBroadcast = () => undefined,
    ssrMode = false,
    clientAwareness = {},
    localState,
  }: {
    link: ApolloLink;
    queryDeduplication?: boolean;
    store: DataStore<TStore>;
    onBroadcast?: () => void;
    ssrMode?: boolean;
    clientAwareness?: Record<string, string>;
    localState?: LocalState<TStore>;
  }) {
    this.link = link;
    this.deduplicator = ApolloLink.from([new Deduplicator(), link]);
    this.queryDeduplication = queryDeduplication;
    this.dataStore = store;
    this.onBroadcast = onBroadcast;
    this.clientAwareness = clientAwareness;
    this.localState = localState || new LocalState({ cache: store.getCache() });
    this.ssrMode = ssrMode;
  }

  /**
   * Call this method to terminate any active query processes, making it safe
   * to dispose of this QueryManager instance.
   */
  public stop() {
    this.queries.forEach((_info, queryId) => {
      this.stopQueryNoBroadcast(queryId);
    });

    this.fetchQueryRejectFns.forEach(reject => {
      reject(new Error('QueryManager stopped while query was in flight'));
    });
  }

  public async mutate<T>({
    mutation,
    variables,
    optimisticResponse,
    updateQueries: updateQueriesByName,
    refetchQueries = [],
    awaitRefetchQueries = false,
    update: updateWithProxyFn,
    errorPolicy = 'none',
    fetchPolicy,
    context = {},
  }: MutationOptions): Promise<FetchResult<T>> {
    if (!mutation) {
      throw new Error(
        'mutation option is required. You must specify your GraphQL document in the mutation option.',
      );
    }

    if (fetchPolicy && fetchPolicy !== 'no-cache') {
      throw new Error(
        "fetchPolicy for mutations currently only supports the 'no-cache' policy",
      );
    }

    const mutationId = this.generateQueryId();
    const cache = this.dataStore.getCache();
    (mutation = cache.transformDocument(mutation)),
      (variables = assign(
        {},
        getDefaultValues(getMutationDefinition(mutation)),
        variables,
      ));

    this.setQuery(mutationId, () => ({ document: mutation }));

    // Create a map of update queries by id to the query instead of by name.
    const generateUpdateQueriesInfo: () => {
      [queryId: string]: QueryWithUpdater;
    } = () => {
      const ret: { [queryId: string]: QueryWithUpdater } = {};

      if (updateQueriesByName) {
        Object.keys(updateQueriesByName).forEach(queryName =>
          (this.queryIdsByName[queryName] || []).forEach(queryId => {
            ret[queryId] = {
              updater: updateQueriesByName[queryName],
              query: this.queryStore.get(queryId),
            };
          }),
        );
      }

      return ret;
    };

    const updatedVariables: OperationVariables =
      hasClientExports(mutation)
        ? await this.localState.addExportedVariables(
            mutation,
            variables,
            context,
          )
        : variables;

    this.mutationStore.initMutation(
      mutationId,
      mutation,
      updatedVariables,
    );

    this.dataStore.markMutationInit({
      mutationId,
      document: mutation,
      variables: updatedVariables || {},
      updateQueries: generateUpdateQueriesInfo(),
      update: updateWithProxyFn,
      optimisticResponse,
    });

    this.broadcastQueries();

    return new Promise((resolve, reject) => {
      let storeResult: FetchResult<T> | null;
      let error: ApolloError;

      const operation = this.buildOperationForLink(mutation, updatedVariables, {
        ...context,
        optimisticResponse,
      });

      const completeMutation = () => {
        if (error) {
          this.mutationStore.markMutationError(mutationId, error);
        }

        this.dataStore.markMutationComplete({
          mutationId,
          optimisticResponse,
        });

        this.broadcastQueries();

        if (error) {
          return Promise.reject(error);
        }

        // allow for conditional refetches
        // XXX do we want to make this the only API one day?
        if (typeof refetchQueries === 'function') {
          refetchQueries = refetchQueries(storeResult as ExecutionResult);
        }

        const refetchQueryPromises: Promise<
          ApolloQueryResult<any>[] | ApolloQueryResult<{}>
        >[] = [];

        for (const refetchQuery of refetchQueries) {
          if (typeof refetchQuery === 'string') {
            const promise = this.refetchQueryByName(refetchQuery);
            if (promise) {
              refetchQueryPromises.push(promise);
            }
            continue;
          }

          const queryOptions: QueryOptions = {
            query: refetchQuery.query,
            variables: refetchQuery.variables,
            fetchPolicy: 'network-only',
          };

          if (refetchQuery.context) {
            queryOptions.context = refetchQuery.context;
          }

          refetchQueryPromises.push(this.query(queryOptions));
        }

        return Promise.all(
          awaitRefetchQueries ? refetchQueryPromises : [],
        ).then(() => {
          this.setQuery(mutationId, () => ({ document: null }));

          if (
            errorPolicy === 'ignore' &&
            storeResult &&
            graphQLResultHasError(storeResult)
          ) {
            delete storeResult.errors;
          }

          return storeResult as FetchResult<T>;
        });
      };

      const clientQuery = this.localState.clientQuery(operation.query);
      const serverQuery = this.localState.serverQuery(operation.query);
      if (serverQuery) {
        operation.query = serverQuery;
      }

      const obs: Observable<FetchResult> = serverQuery
        ? execute(this.link, operation)
        : Observable.of({
            data: {},
          });

      const self = this;
      let complete = false;
      let handlingNext = false;
      obs.subscribe({
        next: async (result: ExecutionResult) => {
          handlingNext = true;

          if (graphQLResultHasError(result) && errorPolicy === 'none') {
            handlingNext = false;
            error = new ApolloError({
              graphQLErrors: result.errors,
            });
            return;
          }

          self.mutationStore.markMutationResult(mutationId);
          let updatedResult = result;
          const { context, variables } = operation;

          // Run the query through local client resolvers.
          if (clientQuery && hasDirectives(['client'], clientQuery)) {
            updatedResult = await self.localState
              .runResolvers({
                document: clientQuery,
                remoteResult: result,
                context,
                variables,
              })
              .catch(error => {
                handlingNext = false;
                reject(error);
                return result;
              });
          }

          if (fetchPolicy !== 'no-cache') {
            self.dataStore.markMutationResult({
              mutationId,
              result: updatedResult,
              document: mutation,
              variables: updatedVariables || {},
              updateQueries: generateUpdateQueriesInfo(),
              update: updateWithProxyFn,
            });
          }

          storeResult = updatedResult as FetchResult<T>;

          handlingNext = false;
          if (complete) {
            completeMutation().then(resolve, reject);
          }
        },

        error(err: Error) {
          self.mutationStore.markMutationError(mutationId, err);
          self.dataStore.markMutationComplete({
            mutationId,
            optimisticResponse,
          });
          self.broadcastQueries();

<<<<<<< HEAD
          self.setQuery(mutationId, () => ({ document: undefined }));
=======
          this.setQuery(mutationId, () => ({ document: null }));
>>>>>>> b8a237c9
          reject(
            new ApolloError({
              networkError: err,
            }),
          );
        },

        complete() {
          if (!handlingNext) {
            completeMutation().then(resolve, reject);
          }
          complete = true;
        },
      });
    });
  }

  public async fetchQuery<T>(
    queryId: string,
    options: WatchQueryOptions,
    fetchType?: FetchType,
    // This allows us to track if this is a query spawned by a `fetchMore`
    // call for another query. We need this data to compute the `fetchMore`
    // network status for the query this is fetching for.
    fetchMoreForQueryId?: string,
  ): Promise<FetchResult<T>> {
    const {
      variables = {},
      metadata = null,
      fetchPolicy = 'cache-first', // cache-first is the default fetch policy.
      context = {},
    } = options;
    const cache = this.dataStore.getCache();
    const query = cache.transformDocument(options.query);

    const updatedVariables: OperationVariables =
      hasClientExports(query)
        ? await this.localState.addExportedVariables(query, variables, context)
        : variables;

    const updatedOptions: WatchQueryOptions = {
      ...options,
      ...{ variables: updatedVariables },
    };

    let storeResult: any;
    let needToFetch: boolean =
      fetchPolicy === 'network-only' || fetchPolicy === 'no-cache';

    // If this is not a force fetch, we want to diff the query against the
    // store before we fetch it from the network interface.
    // TODO we hit the cache even if the policy is network-first. This could be unnecessary if the network is up.
    if (
      fetchType !== FetchType.refetch &&
      fetchPolicy !== 'network-only' &&
      fetchPolicy !== 'no-cache'
    ) {
      const { complete, result } = this.dataStore.getCache().diff({
        query,
        variables: updatedVariables,
        returnPartialData: true,
        optimistic: false,
      });

      // If we're in here, only fetch if we have missing fields
      needToFetch = !complete || fetchPolicy === 'cache-and-network';
      storeResult = result;
    }

    let shouldFetch =
      needToFetch && fetchPolicy !== 'cache-only' && fetchPolicy !== 'standby';

    // we need to check to see if this is an operation that uses the @live directive
    if (hasDirectives(['live'], query)) shouldFetch = true;

    const requestId = this.generateRequestId();

    // set up a watcher to listen to cache updates
    const cancel = this.updateQueryWatch(queryId, query, updatedOptions);

    // Initialize query in store with unique requestId
    this.setQuery(queryId, () => ({
      document: query,
      lastRequestId: requestId,
      invalidated: true,
      cancel,
    }));

    this.invalidate(true, fetchMoreForQueryId);

    this.queryStore.initQuery({
      queryId,
      document: query,
      storePreviousVariables: shouldFetch,
      variables: updatedVariables,
      isPoll: fetchType === FetchType.poll,
      isRefetch: fetchType === FetchType.refetch,
      metadata,
      fetchMoreForQueryId,
    });

    this.broadcastQueries();

    // If there is no part of the query we need to fetch from the server (or,
    // fetchPolicy is cache-only), we just write the store result as the final result.
    const shouldDispatchClientResult =
      !shouldFetch || fetchPolicy === 'cache-and-network';
    if (shouldDispatchClientResult) {
      this.queryStore.markQueryResultClient(queryId, !shouldFetch);
      this.invalidate(true, queryId, fetchMoreForQueryId);
      this.broadcastQueries(this.localState.shouldForceResolvers(query));
    }

    if (shouldFetch) {
      const networkResult = this.fetchRequest<T>({
        requestId,
        queryId,
        document: query,
        options: updatedOptions,
        fetchMoreForQueryId,
      }).catch(error => {
        // This is for the benefit of `refetch` promises, which currently don't get their errors
        // through the store like watchQuery observers do
        if (isApolloError(error)) {
          throw error;
        } else {
          const { lastRequestId } = this.getQuery(queryId);
          if (requestId >= (lastRequestId || 1)) {
            this.queryStore.markQueryError(queryId, error, fetchMoreForQueryId);

            this.invalidate(true, queryId, fetchMoreForQueryId);

            this.broadcastQueries();
          }

          throw new ApolloError({ networkError: error });
        }
      });

      // we don't return the promise for cache-and-network since it is already
      // returned below from the cache
      if (fetchPolicy !== 'cache-and-network') {
        return networkResult;
      } else {
        // however we need to catch the error so it isn't unhandled in case of
        // network error
        networkResult.catch(() => {});
      }
    }

    // If we have no query to send to the server, we should return the result
    // found within the store.
    return Promise.resolve({ data: storeResult });
  }

  // Returns a query listener that will update the given observer based on the
  // results (or lack thereof) for a particular query.
  public queryListenerForObserver<T>(
    queryId: string,
    options: WatchQueryOptions,
    observer: Observer<ApolloQueryResult<T>>,
  ): QueryListener {
    let previouslyHadError: boolean = false;
    return async (
      queryStoreValue: QueryStoreValue,
      newData?: Cache.DiffResult<T>,
      forceResolvers?: boolean,
    ) => {
      // we're going to take a look at the data, so the query is no longer invalidated
      this.invalidate(false, queryId);

      // The query store value can be undefined in the event of a store
      // reset.
      if (!queryStoreValue) return;

      const { observableQuery } = this.getQuery(queryId);

      const fetchPolicy = observableQuery
        ? observableQuery.options.fetchPolicy
        : options.fetchPolicy;

      // don't watch the store for queries on standby
      if (fetchPolicy === 'standby') return;

      const errorPolicy = observableQuery
        ? observableQuery.options.errorPolicy
        : options.errorPolicy;

      const lastResult = observableQuery
        ? observableQuery.getLastResult()
        : null;

      const lastError = observableQuery ? observableQuery.getLastError() : null;

      let shouldNotifyIfLoading =
        (!newData && queryStoreValue.previousVariables != null) ||
        fetchPolicy === 'cache-only' ||
        fetchPolicy === 'cache-and-network';

      // if this caused by a cache broadcast but the query is still in flight
      // don't notify the observer
      // if (
      //   isCacheBroadcast &&
      //   isNetworkRequestInFlight(queryStoreValue.networkStatus)
      // ) {
      //   shouldNotifyIfLoading = false;
      // }

      const networkStatusChanged = Boolean(
        lastResult &&
          queryStoreValue.networkStatus !== lastResult.networkStatus,
      );

      const errorStatusChanged =
        errorPolicy &&
        (lastError && lastError.graphQLErrors) !==
          queryStoreValue.graphQLErrors &&
        errorPolicy !== 'none';

      if (
        !isNetworkRequestInFlight(queryStoreValue.networkStatus) ||
        (networkStatusChanged && options.notifyOnNetworkStatusChange) ||
        shouldNotifyIfLoading
      ) {
        // If we have either a GraphQL error or a network error, we create
        // an error and tell the observer about it.
        if (
          ((!errorPolicy || errorPolicy === 'none') &&
            queryStoreValue.graphQLErrors &&
            queryStoreValue.graphQLErrors.length > 0) ||
          queryStoreValue.networkError
        ) {
          const apolloError = new ApolloError({
            graphQLErrors: queryStoreValue.graphQLErrors,
            networkError: queryStoreValue.networkError,
          });
          previouslyHadError = true;
          if (observer.error) {
            try {
              observer.error(apolloError);
            } catch (e) {
              // Throw error outside this control flow to avoid breaking Apollo's state
              setTimeout(() => {
                throw e;
              }, 0);
            }
          } else {
            // Throw error outside this control flow to avoid breaking Apollo's state
            setTimeout(() => {
              throw apolloError;
            }, 0);
            if (!isProduction()) {
              /* tslint:disable-next-line */
              console.info(
                'An unhandled error was thrown because no error handler is registered ' +
                  'for the query ' +
                  JSON.stringify(queryStoreValue.document),
              );
            }
          }
          return;
        }

        try {
          let data: any;
          let isMissing: boolean;

          if (newData) {
            // As long as we're using the cache, clear out the latest
            // `newData`, since it will now become the current data. We need
            // to keep the `newData` stored with the query when using
            // `no-cache` since `getCurrentQueryResult` attemps to pull from
            // `newData` first, following by trying the cache (which won't
            // find a hit for `no-cache`).
            if (fetchPolicy !== 'no-cache') {
              this.setQuery(queryId, () => ({ newData: null }));
            }

            data = newData.result;
            isMissing = !newData.complete || false;
          } else {
            if (lastResult && lastResult.data && !errorStatusChanged) {
              data = lastResult.data;
              isMissing = false;
            } else {
              const { document } = this.getQuery(queryId);
              const readResult = this.dataStore.getCache().diff({
                query: document as DocumentNode,
                variables:
                  queryStoreValue.previousVariables ||
                  queryStoreValue.variables,
                optimistic: true,
              });

              data = readResult.result;
              isMissing = !readResult.complete;
            }
          }

          let resultFromStore: ApolloQueryResult<T>;

          // If there is some data missing and the user has told us that they
          // do not tolerate partial data then we want to return the previous
          // result and mark it as stale.
          if (isMissing && fetchPolicy !== 'cache-only') {
            resultFromStore = {
              data: lastResult && lastResult.data,
              loading: isNetworkRequestInFlight(queryStoreValue.networkStatus),
              networkStatus: queryStoreValue.networkStatus,
              stale: true,
            };
          } else {
            resultFromStore = {
              data,
              loading: isNetworkRequestInFlight(queryStoreValue.networkStatus),
              networkStatus: queryStoreValue.networkStatus,
              stale: false,
            };
          }

          // if the query wants updates on errors we need to add it to the result
          if (
            errorPolicy === 'all' &&
            queryStoreValue.graphQLErrors &&
            queryStoreValue.graphQLErrors.length > 0
          ) {
            resultFromStore.errors = queryStoreValue.graphQLErrors;
          }

          if (observer.next) {
            if (
              previouslyHadError ||
              !observableQuery ||
              observableQuery.isDifferentFromLastResult(resultFromStore)
            ) {
              try {
                // Local resolvers can be forced by using
                // `@client(always: true)` syntax. If any resolvers are
                // forced, we'll make sure they're run here to override any
                // data returned from the cache. Only the selection sets and
                // fields marked with `@client(always: true)` are overwritten.
                if (forceResolvers) {
                  const { query, variables, context } = options;

                  const updatedResult = await this.localState.runResolvers({
                    document: query,
                    remoteResult: resultFromStore,
                    context,
                    variables,
                    onlyRunForcedResolvers: forceResolvers,
                  });

                  resultFromStore = {
                    ...resultFromStore,
                    ...updatedResult,
                  };
                }

                observer.next(resultFromStore);
              } catch (e) {
                // Throw error outside this control flow to avoid breaking Apollo's state
                setTimeout(() => {
                  throw e;
                }, 0);
              }
            }
          }
          previouslyHadError = false;
        } catch (error) {
          previouslyHadError = true;
          if (observer.error)
            observer.error(new ApolloError({ networkError: error }));
          return;
        }
      }
    };
  }

  // The shouldSubscribe option is a temporary fix that tells us whether watchQuery was called
  // directly (i.e. through ApolloClient) or through the query method within QueryManager.
  // Currently, the query method uses watchQuery in order to handle non-network errors correctly
  // but we don't want to keep track observables issued for the query method since those aren't
  // supposed to be refetched in the event of a store reset. Once we unify error handling for
  // network errors and non-network errors, the shouldSubscribe option will go away.

  public watchQuery<T, TVariables = OperationVariables>(
    options: WatchQueryOptions,
    shouldSubscribe = true,
  ): ObservableQuery<T, TVariables> {
    if (options.fetchPolicy === 'standby') {
      throw new Error(
        'client.watchQuery cannot be called with fetchPolicy set to "standby"',
      );
    }

    // get errors synchronously
    const queryDefinition = getQueryDefinition(options.query);

    // assign variable default values if supplied
    if (
      queryDefinition.variableDefinitions &&
      queryDefinition.variableDefinitions.length
    ) {
      const defaultValues = getDefaultValues(queryDefinition);

      options.variables = assign({}, defaultValues, options.variables);
    }

    if (typeof options.notifyOnNetworkStatusChange === 'undefined') {
      options.notifyOnNetworkStatusChange = false;
    }

    let transformedOptions = { ...options } as WatchQueryOptions<TVariables>;

    return new ObservableQuery<T, TVariables>({
      queryManager: this,
      options: transformedOptions,
      shouldSubscribe: shouldSubscribe,
    });
  }

  public query<T>(options: QueryOptions): Promise<ApolloQueryResult<T>> {
    if (!options.query) {
      throw new Error(
        'query option is required. You must specify your GraphQL document ' +
          'in the query option.',
      );
    }

    if (options.query.kind !== 'Document') {
      throw new Error('You must wrap the query string in a "gql" tag.');
    }

    if ((options as any).returnPartialData) {
      throw new Error('returnPartialData option only supported on watchQuery.');
    }

    if ((options as any).pollInterval) {
      throw new Error('pollInterval option only supported on watchQuery.');
    }

    return new Promise<ApolloQueryResult<T>>((resolve, reject) => {
      this.fetchQueryRejectFns.add(reject);
      this.watchQuery<T>(options, false)
        .result()
        .then(resolve, reject)
        // Since neither resolve nor reject throw or return a value, this .then
        // handler is guaranteed to execute. Note that it doesn't really matter
        // when we remove the reject function from this.fetchQueryRejectFns,
        // since resolve and reject are mutually idempotent. In fact, it would
        // not be incorrect to let reject functions accumulate over time; it's
        // just a waste of memory.
        .then(() => this.fetchQueryRejectFns.delete(reject));
    });
  }

  public generateQueryId() {
    const queryId = this.idCounter.toString();
    this.idCounter++;
    return queryId;
  }

  public stopQueryInStore(queryId: string) {
    this.stopQueryInStoreNoBroadcast(queryId);
    this.broadcastQueries();
  }

  private stopQueryInStoreNoBroadcast(queryId: string) {
    this.stopPollingQuery(queryId);
    this.queryStore.stopQuery(queryId);
    this.invalidate(true, queryId);
  }

  public addQueryListener(queryId: string, listener: QueryListener) {
    this.setQuery(queryId, ({ listeners = [] }) => ({
      listeners: listeners.concat([listener]),
      invalidated: false,
    }));
  }

  public updateQueryWatch(
    queryId: string,
    document: DocumentNode,
    options: WatchQueryOptions,
  ) {
    const { cancel } = this.getQuery(queryId);
    if (cancel) cancel();
    const previousResult = () => {
      let previousResult = null;
      const { observableQuery } = this.getQuery(queryId);
      if (observableQuery) {
        const lastResult = observableQuery.getLastResult();
        if (lastResult) {
          previousResult = lastResult.data;
        }
      }

      return previousResult;
    };
    return this.dataStore.getCache().watch({
      query: document as DocumentNode,
      variables: options.variables,
      optimistic: true,
      previousResult,
      callback: newData => {
        this.setQuery(queryId, () => ({ invalidated: true, newData }));
      },
    });
  }

  // Adds an ObservableQuery to this.observableQueries and to this.observableQueriesByName.
  public addObservableQuery<T>(
    queryId: string,
    observableQuery: ObservableQuery<T>,
  ) {
    this.setQuery(queryId, () => ({ observableQuery }));

    // Insert the ObservableQuery into this.observableQueriesByName if the query has a name
    const queryDef = getQueryDefinition(observableQuery.options.query);
    if (queryDef.name && queryDef.name.value) {
      const queryName = queryDef.name.value;

      // XXX we may we want to warn the user about query name conflicts in the future
      this.queryIdsByName[queryName] = this.queryIdsByName[queryName] || [];
      this.queryIdsByName[queryName].push(observableQuery.queryId);
    }
  }

  public removeObservableQuery(queryId: string) {
    const { observableQuery, cancel } = this.getQuery(queryId);
    if (cancel) cancel();
    if (!observableQuery) return;

    const definition = getQueryDefinition(observableQuery.options.query);
    const queryName = definition.name ? definition.name.value : null;
    this.setQuery(queryId, () => ({ observableQuery: null }));
    if (queryName) {
      this.queryIdsByName[queryName] = this.queryIdsByName[queryName].filter(
        val => {
          return !(observableQuery.queryId === val);
        },
      );
    }
  }

  public clearStore(): Promise<void> {
    // Before we have sent the reset action to the store,
    // we can no longer rely on the results returned by in-flight
    // requests since these may depend on values that previously existed
    // in the data portion of the store. So, we cancel the promises and observers
    // that we have issued so far and not yet resolved (in the case of
    // queries).
    this.fetchQueryRejectFns.forEach(reject => {
      reject(
        new Error(
          'Store reset while query was in flight(not completed in link chain)',
        ),
      );
    });

    const resetIds: string[] = [];
    this.queries.forEach(({ observableQuery }, queryId) => {
      if (observableQuery) resetIds.push(queryId);
    });

    this.queryStore.reset(resetIds);
    this.mutationStore.reset();

    // begin removing data from the store
    const reset = this.dataStore.reset();

    return reset;
  }

  public resetStore(): Promise<ApolloQueryResult<any>[]> {
    // Similarly, we have to have to refetch each of the queries currently being
    // observed. We refetch instead of error'ing on these since the assumption is that
    // resetting the store doesn't eliminate the need for the queries currently being
    // watched. If there is an existing query in flight when the store is reset,
    // the promise for it will be rejected and its results will not be written to the
    // store.
    return this.clearStore().then(() => {
      return this.reFetchObservableQueries();
    });
  }

  public reFetchObservableQueries(
    includeStandby?: boolean,
  ): Promise<ApolloQueryResult<any>[]> {
    const observableQueryPromises: Promise<
      ApolloQueryResult<any>
    >[] = this.getObservableQueryPromises(includeStandby);

    this.broadcastQueries();

    return Promise.all(observableQueryPromises);
  }

  public startQuery<T>(
    queryId: string,
    options: WatchQueryOptions,
    listener: QueryListener,
  ) {
    this.addQueryListener(queryId, listener);

    this.fetchQuery<T>(queryId, options)
      // `fetchQuery` returns a Promise. In case of a failure it should be caucht or else the
      // console will show an `Uncaught (in promise)` message. Ignore the error for now.
      .catch(() => undefined);

    return queryId;
  }

  public startGraphQLSubscription(
    options: SubscriptionOptions,
  ): Observable<any> {
    const { query } = options;
    const isCacheEnabled = !(
      options.fetchPolicy && options.fetchPolicy === 'no-cache'
    );
    const cache = this.dataStore.getCache();
    let transformedDoc = cache.transformDocument(query);

    const variables = assign(
      {},
      getDefaultValues(getOperationDefinition(query)),
      options.variables,
    );

    let updatedVariables = variables;
    let sub: Subscription;
    let observers: Observer<any>[] = [];
    const clientQuery = this.localState.clientQuery(transformedDoc);

    return new Observable(observer => {
      observers.push(observer);

      // If this is the first observer, actually initiate the network
      // subscription.
      if (observers.length === 1) {
        let activeNextCalls = 0;
        let complete = false;

        const handler = {
          next: async (result: FetchResult) => {
            activeNextCalls += 1;
            let updatedResult = result;

            // Run the query through local client resolvers.
            if (clientQuery && hasDirectives(['client'], clientQuery)) {
              updatedResult = await this.localState.runResolvers({
                document: clientQuery,
                remoteResult: result,
                context: {},
                variables: updatedVariables,
              });
            }

            if (isCacheEnabled) {
              this.dataStore.markSubscriptionResult(
                updatedResult,
                transformedDoc,
                updatedVariables,
              );
              this.broadcastQueries();
            }

            observers.forEach(obs => {
              // If an error exists and a `error` handler has been defined on
              // the observer, call that `error` handler and make sure the
              // `next` handler is skipped. If no `error` handler exists, we're
              // still passing any errors that might occur into the `next`
              // handler, to give that handler a chance to deal with the
              // error (we're doing this for backwards compatibilty).
              if (graphQLResultHasError(updatedResult) && obs.error) {
                obs.error(
                  new ApolloError({
                    graphQLErrors: updatedResult.errors,
                  }),
                );
              } else if (obs.next) {
                obs.next(updatedResult);
              }
              activeNextCalls -= 1;
            });

            if (activeNextCalls === 0 && complete) {
              handler.complete();
            }
          },
          error: (error: Error) => {
            observers.forEach(obs => {
              if (obs.error) {
                obs.error(error);
              }
            });
          },
          complete: () => {
<<<<<<< HEAD
            if (activeNextCalls === 0) {
              observers.forEach(obs => {
                if (obs.complete) {
                  obs.complete();
                }
              });
            }
            complete = true;
          }
=======
            observers.forEach(obs => {
              if (obs.complete) {
                obs.complete();
              }
            });
          },
>>>>>>> b8a237c9
        };

        (async () => {
          const updatedVariables: OperationVariables =
            hasClientExports(transformedDoc)
              ? await this.localState.addExportedVariables(
                  transformedDoc,
                  variables
                )
              : variables;
          const serverQuery = this.localState.serverQuery(transformedDoc);
          if (serverQuery) {
            const operation = this.buildOperationForLink(
              serverQuery,
              updatedVariables,
            );
            sub = execute(this.link, operation).subscribe(handler);
          } else {
            sub = Observable.of({ data: {} }).subscribe(handler);
          }
        })();
      }

      return () => {
        observers = observers.filter(obs => obs !== observer);

        // If we removed the last observer, tear down the network subscription
        if (observers.length === 0 && sub) {
          sub.unsubscribe();
        }
      };
    });
  }

  public stopQuery(queryId: string) {
    this.stopQueryNoBroadcast(queryId);
    this.broadcastQueries();
  }

  private stopQueryNoBroadcast(queryId: string) {
    this.stopQueryInStoreNoBroadcast(queryId);
    this.removeQuery(queryId);
  }

  public removeQuery(queryId: string) {
    const { subscriptions } = this.getQuery(queryId);
    // teardown all links
    subscriptions.forEach(x => x.unsubscribe());
    this.queries.delete(queryId);
  }

  public getCurrentQueryResult<T>(
    observableQuery: ObservableQuery<T>,
    optimistic: boolean = true,
  ): {
    data: T | undefined;
    partial: boolean;
  } {
    const { variables, query } = observableQuery.options;
    const lastResult = observableQuery.getLastResult();
    const { newData } = this.getQuery(observableQuery.queryId);

    // XXX test this
    if (newData && newData.complete) {
      return { data: newData.result, partial: false };
    } else {
      try {
        // the query is brand new, so we read from the store to see if anything is there
<<<<<<< HEAD
        const data = this.dataStore.getCache().read({
          query,
          variables,
          previousResult: lastResult ? lastResult.data : undefined,
          optimistic,
        });
=======
        const data =
          this.dataStore.getCache().read<T>({
            query,
            variables,
            previousResult: lastResult ? lastResult.data : undefined,
            optimistic,
          }) || undefined;

>>>>>>> b8a237c9
        return { data, partial: false };
      } catch (e) {
        return { data: undefined, partial: true };
      }
    }
  }

  public getQueryWithPreviousResult<T>(
    queryIdOrObservable: string | ObservableQuery<T>,
  ): {
    previousResult: any;
    variables: OperationVariables | undefined;
    document: DocumentNode;
  } {
    let observableQuery: ObservableQuery<T>;
    if (typeof queryIdOrObservable === 'string') {
      const { observableQuery: foundObserveableQuery } = this.getQuery(
        queryIdOrObservable,
      );
      if (!foundObserveableQuery) {
        throw new Error(
          `ObservableQuery with this id doesn't exist: ${queryIdOrObservable}`,
        );
      }
      observableQuery = foundObserveableQuery;
    } else {
      observableQuery = queryIdOrObservable;
    }

    const { variables, query } = observableQuery.options;

    const { data } = this.getCurrentQueryResult(observableQuery, false);

    return {
      previousResult: data,
      variables,
      document: query,
    };
  }

  public broadcastQueries(forceResolvers = false) {
    this.onBroadcast();
    this.queries.forEach((info, id) => {
      if (!info.invalidated || !info.listeners) return;
      info.listeners
        // it's possible for the listener to be undefined if the query is being stopped
        // See here for more detail: https://github.com/apollostack/apollo-client/issues/231
        .filter((x: QueryListener) => !!x)
        .forEach((listener: QueryListener) => {
          listener(this.queryStore.get(id), info.newData, forceResolvers);
        });
    });
  }

  public getLocalState(): LocalState<TStore> {
    return this.localState;
  }

  private getObservableQueryPromises(
    includeStandby?: boolean,
  ): Promise<ApolloQueryResult<any>>[] {
    const observableQueryPromises: Promise<ApolloQueryResult<any>>[] = [];
    this.queries.forEach(({ observableQuery }, queryId) => {
      if (!observableQuery) return;
      const fetchPolicy = observableQuery.options.fetchPolicy;

      observableQuery.resetLastResults();
      if (
        fetchPolicy !== 'cache-only' &&
        (includeStandby || fetchPolicy !== 'standby')
      ) {
        observableQueryPromises.push(observableQuery.refetch());
      }

      this.setQuery(queryId, () => ({ newData: null }));
      this.invalidate(true, queryId);
    });

    return observableQueryPromises;
  }

  // Takes a request id, query id, a query document and information associated with the query
  // and send it to the network interface. Returns
  // a promise for the result associated with that request.
  private fetchRequest<T>({
    requestId,
    queryId,
    document,
    options,
    fetchMoreForQueryId,
  }: {
    requestId: number;
    queryId: string;
    document: DocumentNode;
    options: WatchQueryOptions;
    fetchMoreForQueryId?: string;
  }): Promise<FetchResult<T>> {
    const { variables, context, errorPolicy = 'none', fetchPolicy } = options;
    let resultFromStore: any;
    let errorsFromStore: any;

    let rejectFetchPromise: (reason?: any) => void;

    return new Promise<ApolloQueryResult<T>>((resolve, reject) => {
      let obs: Observable<FetchResult>;
      let updatedContext = {};

      const clientQuery = this.localState.clientQuery(document);
      const serverQuery = this.localState.serverQuery(document);
      if (serverQuery) {
        const operation = this.buildOperationForLink(serverQuery, variables, {
          ...context,
          forceFetch: !this.queryDeduplication,
        });
        updatedContext = operation.context;
        obs = execute(this.deduplicator, operation);
      } else {
        updatedContext = this.prepareContext(context);
        obs = Observable.of({ data: {} });
      }

      // Need to assign the reject function to the rejectFetchPromise variable
      // in the outer scope so that we can refer to it in the .catch handler.
      this.fetchQueryRejectFns.add((rejectFetchPromise = reject));

      let complete = false;
      let handlingNext = true;

      const subscriber = {
        next: async (result: ExecutionResult) => {
          handlingNext = true;
          let updatedResult = result;

          // default the lastRequestId to 1
          const { lastRequestId } = this.getQuery(queryId);
          if (requestId >= (lastRequestId || 1)) {
            // Run the query through local client resolvers.
            if (clientQuery && hasDirectives(['client'], clientQuery)) {
              updatedResult = await this.localState
                .runResolvers({
                  document: clientQuery,
                  remoteResult: result,
                  context: updatedContext,
                  variables,
                })
                .catch(error => {
                  handlingNext = false;
                  reject(error);
                  return result;
                });
            }

            if (fetchPolicy !== 'no-cache') {
              try {
                this.dataStore.markQueryResult(
                  updatedResult,
                  document,
                  variables,
                  fetchMoreForQueryId,
                  errorPolicy === 'ignore' || errorPolicy === 'all',
                );
              } catch (e) {
                handlingNext = false;
                reject(e);
                return;
              }
            } else {
              this.setQuery(queryId, () => ({
                newData: { result: updatedResult.data, complete: true },
              }));
            }

            this.queryStore.markQueryResult(
              queryId,
              updatedResult,
              fetchMoreForQueryId,
            );

            this.invalidate(true, queryId, fetchMoreForQueryId);

            this.broadcastQueries();
          }

          if (updatedResult.errors && errorPolicy === 'none') {
            handlingNext = false;
            reject(
              new ApolloError({
                graphQLErrors: updatedResult.errors,
              }),
            );
            return;
          } else if (errorPolicy === 'all') {
            errorsFromStore = updatedResult.errors;
          }

          if (fetchMoreForQueryId || fetchPolicy === 'no-cache') {
            // We don't write fetchMore results to the store because this would overwrite
            // the original result in case an @connection directive is used.
            resultFromStore = updatedResult.data;
          } else {
            try {
              // ensure result is combined with data already in store
              resultFromStore = this.dataStore.getCache().read({
                variables,
                query: document,
                optimistic: false,
              });
              // this will throw an error if there are missing fields in
              // the results which can happen with errors from the server.
              // tslint:disable-next-line
            } catch (e) {}
          }

          handlingNext = false;
          if (complete) {
            subscriber.complete();
          }
        },
        error: (error: ApolloError) => {
          this.fetchQueryRejectFns.delete(reject);

          this.setQuery(queryId, ({ subscriptions }) => ({
            subscriptions: subscriptions.filter(x => x !== subscription),
          }));

          reject(error);
        },
        complete: () => {
          if (!handlingNext) {
            this.fetchQueryRejectFns.delete(reject);
            this.setQuery(queryId, ({ subscriptions }) => ({
              subscriptions: subscriptions.filter(x => x !== subscription),
            }));

            resolve({
              data: resultFromStore,
              errors: errorsFromStore,
              loading: false,
              networkStatus: NetworkStatus.ready,
              stale: false,
            });
          }
          complete = true;
        },
      };

      const subscription = obs.subscribe(subscriber);

      this.setQuery(queryId, ({ subscriptions }) => ({
        subscriptions: subscriptions.concat([subscription]),
      }));
    }).catch(error => {
      this.fetchQueryRejectFns.delete(rejectFetchPromise);
      throw error;
    });
  }

  // Refetches a query given that query's name. Refetches
  // all ObservableQuery instances associated with the query name.
  private refetchQueryByName(queryName: string) {
    const refetchedQueries = this.queryIdsByName[queryName];
    // early return if the query named does not exist (not yet fetched)
    // this used to warn but it may be inteneded behavoir to try and refetch
    // un called queries because they could be on different routes
    if (refetchedQueries === undefined) return;
    return Promise.all(
      refetchedQueries
        .map(id => this.getQuery(id).observableQuery)
        .filter(x => !!x)
        .map((x: ObservableQuery<any>) => x.refetch()),
    );
  }

  private generateRequestId() {
    const requestId = this.idCounter;
    this.idCounter++;
    return requestId;
  }

  private getQuery(queryId: string) {
    return (
      this.queries.get(queryId) || {
        listeners: [],
        invalidated: false,
        document: null,
        newData: null,
        lastRequestId: null,
        observableQuery: null,
        subscriptions: [],
      }
    );
  }

  private setQuery<T extends keyof QueryInfo>(
    queryId: string,
    updater: (prev: QueryInfo) => Pick<QueryInfo, T>,
  ) {
    const prev = this.getQuery(queryId);
    const newInfo = { ...prev, ...updater(prev) };
    this.queries.set(queryId, newInfo);
  }

  private invalidate(
    invalidated: boolean,
    queryId?: string,
    fetchMoreForQueryId?: string,
  ) {
    if (queryId) this.setQuery(queryId, () => ({ invalidated }));

    if (fetchMoreForQueryId) {
      this.setQuery(fetchMoreForQueryId, () => ({ invalidated }));
    }
  }

  private buildOperationForLink(
    document: DocumentNode,
    variables: any,
    extraContext?: any,
  ) {
    const cache = this.dataStore.getCache();
    return {
      query: cache.transformForLink
        ? cache.transformForLink(document)
        : document,
      variables,
      operationName: getOperationName(document) || undefined,
      context: this.prepareContext(extraContext),
    };
  }

  private prepareContext(context = {}) {
    const newContext = this.localState.prepareContext(context);
    return {
      ...newContext,
      clientAwareness: this.clientAwareness,
    };
  }

  public checkInFlight(queryId: string) {
    const query = this.queryStore.get(queryId);

    return (
      query &&
      query.networkStatus !== NetworkStatus.ready &&
      query.networkStatus !== NetworkStatus.error
    );
  }

  // Map from client ID to { interval, options }.
  private pollingInfoByQueryId = new Map<string, {
    interval: number;
    lastPollTimeMs: number;
    options: WatchQueryOptions;
  }>();

  private nextPoll: {
    time: number;
    timeout: NodeJS.Timeout;
  } | null = null;

  public startPollingQuery(
    options: WatchQueryOptions,
    queryId: string,
    listener?: QueryListener,
  ): string {
    const { pollInterval } = options;

    if (!pollInterval) {
      throw new Error(
        'Attempted to start a polling query without a polling interval.',
      );
    }

    // Do not poll in SSR mode
    if (!this.ssrMode) {
      this.pollingInfoByQueryId.set(queryId, {
        interval: pollInterval,
        // Avoid polling until at least pollInterval milliseconds from now.
        // The -10 is a fudge factor to help with tests that rely on simulated
        // timeouts via jest.runTimersToTime.
        lastPollTimeMs: Date.now() - 10,
        options: {
          ...options,
          fetchPolicy: 'network-only',
        },
      });

      if (listener) {
        this.addQueryListener(queryId, listener);
      }

      this.schedulePoll(pollInterval);
    }

    return queryId;
  }

  public stopPollingQuery(queryId: string) {
    // Since the master polling interval dynamically adjusts to the contents of
    // this.pollingInfoByQueryId, stopping a query from polling is as easy as
    // removing it from the map.
    this.pollingInfoByQueryId.delete(queryId);
  }

  // Calling this method ensures a poll will happen within the specified time
  // limit, canceling any pending polls that would not happen in time.
  private schedulePoll(timeLimitMs: number) {
    const now = Date.now();

    if (this.nextPoll) {
      if (timeLimitMs < this.nextPoll.time - now) {
        // The next poll will happen too far in the future, so cancel it, and
        // fall through to scheduling a new timeout.
        clearTimeout(this.nextPoll.timeout);
      } else {
        // The next poll will happen within timeLimitMs, so all is well.
        return;
      }
    }

    this.nextPoll = {
      // Estimated time when the timeout will fire.
      time: now + timeLimitMs,

      timeout: setTimeout(() => {
        this.nextPoll = null;
        let nextTimeLimitMs = Infinity;

        this.pollingInfoByQueryId.forEach((info, queryId) => {
          // Pick next timeout according to current minimum interval.
          if (info.interval < nextTimeLimitMs) {
            nextTimeLimitMs = info.interval;
          }

          if (!this.checkInFlight(queryId)) {
            // If this query was last polled more than interval milliseconds
            // ago, poll it now. Note that there may be a small delay between
            // the desired polling time and the actual polling time (equal to
            // at most the minimum polling interval across all queries), but
            // that's the tradeoff to batching polling intervals.
            if (Date.now() - info.lastPollTimeMs >= info.interval) {
              const updateLastPollTime = () => {
                info.lastPollTimeMs = Date.now();
              };
              this.fetchQuery(queryId, info.options, FetchType.poll).then(
                // Set info.lastPollTimeMs after the fetch completes, whether
                // or not it succeeded. Promise.prototype.finally would be nice
                // here, but we don't have a polyfill for that at the moment,
                // and this code has historically silenced errors, which is not
                // the behavior of .finally(updateLastPollTime).
                updateLastPollTime,
                updateLastPollTime
              );
            }
          }
        });

        // If there were no entries in this.pollingInfoByQueryId, then
        // nextTimeLimitMs will still be Infinity, so this.schedulePoll will
        // not be called, thus ending the master polling interval.
        if (isFinite(nextTimeLimitMs)) {
          this.schedulePoll(nextTimeLimitMs);
        }
      }, timeLimitMs),
    };
  }
}<|MERGE_RESOLUTION|>--- conflicted
+++ resolved
@@ -353,11 +353,7 @@
           });
           self.broadcastQueries();
 
-<<<<<<< HEAD
-          self.setQuery(mutationId, () => ({ document: undefined }));
-=======
-          this.setQuery(mutationId, () => ({ document: null }));
->>>>>>> b8a237c9
+          self.setQuery(mutationId, () => ({ document: null }));
           reject(
             new ApolloError({
               networkError: err,
@@ -1056,7 +1052,6 @@
             });
           },
           complete: () => {
-<<<<<<< HEAD
             if (activeNextCalls === 0) {
               observers.forEach(obs => {
                 if (obs.complete) {
@@ -1066,14 +1061,6 @@
             }
             complete = true;
           }
-=======
-            observers.forEach(obs => {
-              if (obs.complete) {
-                obs.complete();
-              }
-            });
-          },
->>>>>>> b8a237c9
         };
 
         (async () => {
@@ -1142,14 +1129,6 @@
     } else {
       try {
         // the query is brand new, so we read from the store to see if anything is there
-<<<<<<< HEAD
-        const data = this.dataStore.getCache().read({
-          query,
-          variables,
-          previousResult: lastResult ? lastResult.data : undefined,
-          optimistic,
-        });
-=======
         const data =
           this.dataStore.getCache().read<T>({
             query,
@@ -1158,7 +1137,6 @@
             optimistic,
           }) || undefined;
 
->>>>>>> b8a237c9
         return { data, partial: false };
       } catch (e) {
         return { data: undefined, partial: true };
