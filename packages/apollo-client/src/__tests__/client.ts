<<<<<<< HEAD
import { cloneDeep, assign } from 'lodash';
import { GraphQLError, ExecutionResult, DocumentNode } from 'graphql';
import gql from 'graphql-tag';
import { print } from 'graphql/language/printer';
import { ApolloLink, Observable } from 'apollo-link';
import {
  InMemoryCache,
  IntrospectionFragmentMatcher,
  FragmentMatcherInterface,
} from 'apollo-cache-inmemory';
import { stripSymbols } from 'apollo-utilities';

import { QueryManager } from '../core/QueryManager';
import { WatchQueryOptions } from '../core/watchQueryOptions';

import { ApolloError } from '../errors/ApolloError';

import ApolloClient, { printAST } from '..';

import subscribeAndCount from '../util/subscribeAndCount';
import { withWarning } from '../util/wrap';

import { mockSingleLink } from '../__mocks__/mockLinks';

describe('client', () => {
  it('creates query manager lazily', () => {
    const client = new ApolloClient({
      link: ApolloLink.empty(),
      cache: new InMemoryCache(),
    });

    expect(client.queryManager).toBeUndefined();

    // We only create the query manager on the first query
    client.initQueryManager();
    expect(client.queryManager).toBeDefined();
    expect(client.cache).toBeDefined();
  });

  it('can be loaded via require', () => {
    /* tslint:disable */
    const ApolloClientRequire = require('../').default;
    /* tslint:enable */

    const client = new ApolloClientRequire({
      link: ApolloLink.empty(),
      cache: new InMemoryCache(),
    });

    expect(client.queryManager).toBeUndefined();

    // We only create the query manager on the first query
    client.initQueryManager();
    expect(client.queryManager).toBeDefined();
    expect(client.cache).toBeDefined();
  });

  it('can allow passing in a link', () => {
    const link = ApolloLink.empty();
    const client = new ApolloClient({
      link,
      cache: new InMemoryCache(),
    });

    expect(client.link).toBeInstanceOf(ApolloLink);
  });

  it('should throw an error if query option is missing or not wrapped with a "gql" tag', () => {
    const client = new ApolloClient({
      link: ApolloLink.empty(),
      cache: new InMemoryCache(),
    });

    expect(() => {
      client.query(gql`
        {
          a
        }
      ` as any);
    }).toThrowError(
      'query option is required. You must specify your GraphQL document in the query option.',
    );
    expect(() => {
      client.query({ query: '{ a }' } as any);
    }).toThrowError('You must wrap the query string in a "gql" tag.');
  });

  it('should throw an error if mutation option is missing', () => {
    const client = new ApolloClient({
      link: ApolloLink.empty(),
      cache: new InMemoryCache(),
    });

    expect(() => {
      client.mutate({
        query: gql`
          {
            a
          }
        `,
      } as any);
    }).toThrowError(
      'mutation option is required. You must specify your GraphQL document in the mutation option.',
    );
  });

  it('should allow for a single query to take place', () => {
    const query = gql`
      query people {
        allPeople(first: 1) {
          people {
            name
            __typename
          }
          __typename
        }
      }
    `;

    const data = {
      allPeople: {
        people: [
          {
            name: 'Luke Skywalker',
            __typename: 'Person',
          },
        ],
        __typename: 'People',
      },
    };

    return clientRoundtrip(query, { data });
  });

  it('should allow a single query with an apollo-link enabled network interface', done => {
    const query = gql`
      query people {
        allPeople(first: 1) {
          people {
            name
            __typename
          }
          __typename
        }
      }
    `;

    const data = {
      allPeople: {
        people: [
          {
            name: 'Luke Skywalker',
            __typename: 'Person',
          },
        ],
        __typename: 'People',
      },
    };

    const variables = { first: 1 };

    const link = ApolloLink.from([() => Observable.of({ data })]);

    const client = new ApolloClient({
      link,
      cache: new InMemoryCache({ addTypename: false }),
    });

    client.query({ query, variables }).then(actualResult => {
      expect(stripSymbols(actualResult.data)).toEqual(data);
      done();
    });
  });

  it('should allow for a single query with complex default variables to take place', () => {
    const query = gql`
      query stuff(
        $test: Input = { key1: ["value", "value2"], key2: { key3: 4 } }
      ) {
        allStuff(test: $test) {
          people {
            name
          }
        }
      }
    `;

    const result = {
      allStuff: {
        people: [
          {
            name: 'Luke Skywalker',
          },
          {
            name: 'Jabba The Hutt',
          },
        ],
      },
    };

    const variables = {
      test: { key1: ['value', 'value2'], key2: { key3: 4 } },
    };

    const link = mockSingleLink({
      request: { query, variables },
      result: { data: result },
    });

    const client = new ApolloClient({
      link,
      cache: new InMemoryCache({ addTypename: false }),
    });

    const basic = client.query({ query, variables }).then(actualResult => {
      expect(stripSymbols(actualResult.data)).toEqual(result);
    });

    const withDefault = client.query({ query }).then(actualResult => {
      expect(stripSymbols(actualResult.data)).toEqual(result);
    });

    return Promise.all([basic, withDefault]);
  });

  it('should allow for a single query with default values that get overridden with variables', () => {
    const query = gql`
      query people($first: Int = 1) {
        allPeople(first: $first) {
          people {
            name
          }
        }
      }
    `;

    const variables = { first: 1 };
    const override = { first: 2 };

    const result = {
      allPeople: {
        people: [
          {
            name: 'Luke Skywalker',
          },
        ],
      },
    };

    const overriddenResult = {
      allPeople: {
        people: [
          {
            name: 'Luke Skywalker',
          },
          {
            name: 'Jabba The Hutt',
          },
        ],
      },
    };

    const link = mockSingleLink(
      {
        request: { query, variables },
        result: { data: result },
      },
      {
        request: { query, variables: override },
        result: { data: overriddenResult },
      },
    );

    const client = new ApolloClient({
      link,
      cache: new InMemoryCache({ addTypename: false }),
    });

    const basic = client.query({ query, variables }).then(actualResult => {
      expect(stripSymbols(actualResult.data)).toEqual(result);
    });

    const withDefault = client.query({ query }).then(actualResult => {
      return expect(stripSymbols(actualResult.data)).toEqual(result);
    });

    const withOverride = client
      .query({ query, variables: override })
      .then(actualResult => {
        return expect(stripSymbols(actualResult.data)).toEqual(
          overriddenResult,
        );
      });

    return Promise.all([basic, withDefault, withOverride]);
  });

  it('should allow fragments on root query', () => {
    // The fragment should be used after the selected fields for the query.
    // Otherwise, the results aren't merged.
    // see: https://github.com/apollographql/apollo-client/issues/1479
    const query = gql`
      query {
        records {
          id
          __typename
        }
        ...QueryFragment
      }

      fragment QueryFragment on Query {
        records {
          name
          __typename
        }
        __typename
      }
    `;

    const data = {
      records: [
        { id: 1, name: 'One', __typename: 'Record' },
        { id: 2, name: 'Two', __typename: 'Record' },
      ],
      __typename: 'Query',
    };

    const ifm = new IntrospectionFragmentMatcher({
      introspectionQueryResultData: {
        __schema: {
          types: [
            {
              kind: 'UNION',
              name: 'Query',
              possibleTypes: [
                {
                  name: 'Record',
                },
              ],
            },
          ],
        },
      },
    });

    return clientRoundtrip(query, { data }, null, ifm);
  });

  it('store can be rehydrated from the server', () => {
    const query = gql`
      query people {
        allPeople(first: 1) {
          people {
            name
          }
        }
      }
    `;

    const data = {
      allPeople: {
        people: [
          {
            name: 'Luke Skywalker',
          },
        ],
      },
    };

    const link = mockSingleLink({
      request: { query },
      result: { data },
    });

    const initialState: any = {
      data: {
        'ROOT_QUERY.allPeople({"first":"1"}).people.0': {
          name: 'Luke Skywalker',
        },
        'ROOT_QUERY.allPeople({"first":1})': {
          people: [
            {
              type: 'id',
              generated: true,
              id: 'ROOT_QUERY.allPeople({"first":"1"}).people.0',
            },
          ],
        },
        ROOT_QUERY: {
          'allPeople({"first":1})': {
            type: 'id',
            id: 'ROOT_QUERY.allPeople({"first":1})',
            generated: true,
          },
        },
        optimistic: [],
      },
    };

    const finalState = assign({}, initialState, {});

    const client = new ApolloClient({
      link,
      cache: new InMemoryCache({ addTypename: false }).restore(
        initialState.data,
      ),
    });

    return client.query({ query }).then(result => {
      expect(stripSymbols(result.data)).toEqual(data);
      expect(finalState.data).toEqual(
        (client.cache as InMemoryCache).extract(),
      );
    });
  });

  it('store can be rehydrated from the server using the shadow method', () => {
    const query = gql`
      query people {
        allPeople(first: 1) {
          people {
            name
          }
        }
      }
    `;

    const data = {
      allPeople: {
        people: [
          {
            name: 'Luke Skywalker',
          },
        ],
      },
    };

    const link = mockSingleLink({
      request: { query },
      result: { data },
    });

    const initialState: any = {
      data: {
        'ROOT_QUERY.allPeople({"first":"1"}).people.0': {
          name: 'Luke Skywalker',
        },
        'ROOT_QUERY.allPeople({"first":1})': {
          people: [
            {
              type: 'id',
              generated: true,
              id: 'ROOT_QUERY.allPeople({"first":"1"}).people.0',
            },
          ],
        },
        ROOT_QUERY: {
          'allPeople({"first":1})': {
            type: 'id',
            id: 'ROOT_QUERY.allPeople({"first":1})',
            generated: true,
          },
        },
        optimistic: [],
      },
    };

    const finalState = assign({}, initialState, {});

    const client = new ApolloClient({
      link,
      cache: new InMemoryCache({ addTypename: false }).restore(
        initialState.data,
      ),
    });

    return client.query({ query }).then(result => {
      expect(stripSymbols(result.data)).toEqual(data);
      expect(finalState.data).toEqual(client.extract());
    });
  });

  it('stores shadow of restore returns the same result as accessing the method directly on the cache', () => {
    const query = gql`
      query people {
        allPeople(first: 1) {
          people {
            name
          }
        }
      }
    `;

    const data = {
      allPeople: {
        people: [
          {
            name: 'Luke Skywalker',
          },
        ],
      },
    };

    const link = mockSingleLink({
      request: { query },
      result: { data },
    });

    const initialState: any = {
      data: {
        'ROOT_QUERY.allPeople({"first":"1"}).people.0': {
          name: 'Luke Skywalker',
        },
        'ROOT_QUERY.allPeople({"first":1})': {
          people: [
            {
              type: 'id',
              generated: true,
              id: 'ROOT_QUERY.allPeople({"first":"1"}).people.0',
            },
          ],
        },
        ROOT_QUERY: {
          'allPeople({"first":1})': {
            type: 'id',
            id: 'ROOT_QUERY.allPeople({"first":1})',
            generated: true,
          },
        },
        optimistic: [],
      },
    };

    const client = new ApolloClient({
      link,
      cache: new InMemoryCache({ addTypename: false }).restore(
        initialState.data,
      ),
    });

    expect(client.restore(initialState.data)).toEqual(
      client.cache.restore(initialState.data),
    );
  });

  it('should return errors correctly for a single query', () => {
    const query = gql`
      query people {
        allPeople(first: 1) {
          people {
            name
          }
        }
      }
    `;

    const errors: GraphQLError[] = [
      {
        name: 'test',
        message: 'Syntax Error GraphQL request (8:9) Expected Name, found EOF',
      },
    ];

    const link = mockSingleLink({
      request: { query },
      result: { errors },
    });

    const client = new ApolloClient({
      link,
      cache: new InMemoryCache({ addTypename: false }),
    });

    return client.query({ query }).catch((error: ApolloError) => {
      expect(error.graphQLErrors).toEqual(errors);
    });
  });

  it('should return GraphQL errors correctly for a single query with an apollo-link enabled network interface', done => {
    const query = gql`
      query people {
        allPeople(first: 1) {
          people {
            name
          }
        }
      }
    `;

    const data = {
      allPeople: {
        people: [
          {
            name: 'Luke Skywalker',
          },
        ],
      },
    };

    const errors: GraphQLError[] = [
      {
        name: 'test',
        message: 'Syntax Error GraphQL request (8:9) Expected Name, found EOF',
      },
    ];

    const link = ApolloLink.from([
      () => {
        return new Observable(observer => {
          observer.next({ data, errors });
        });
      },
    ]);

    const client = new ApolloClient({
      link,
      cache: new InMemoryCache({ addTypename: false }),
    });

    client.query({ query }).catch((error: ApolloError) => {
      expect(error.graphQLErrors).toEqual(errors);
      done();
    });
  });

  xit('should pass a network error correctly on a query using an observable network interface with a warning', done => {
    withWarning(() => {
      const query = gql`
        query people {
          allPeople(first: 1) {
            people {
              name
            }
          }
        }
      `;

      const networkError = new Error('Some kind of network error.');

      const link = ApolloLink.from([
        () => {
          return new Observable(_ => {
            throw networkError;
          });
        },
      ]);

      const client = new ApolloClient({
        link,
        cache: new InMemoryCache({ addTypename: false }),
      });

      client.query({ query }).catch((error: ApolloError) => {
        expect(error.networkError).toBeDefined();
        expect(error.networkError!.message).toEqual(networkError.message);
        done();
      });
    }, /deprecated/);
  });

  it('should pass a network error correctly on a query with apollo-link network interface', done => {
    const query = gql`
      query people {
        allPeople(first: 1) {
          people {
            name
          }
        }
      }
    `;

    const networkError = new Error('Some kind of network error.');

    const link = ApolloLink.from([
      () => {
        return new Observable(_ => {
          throw networkError;
        });
      },
    ]);

    const client = new ApolloClient({
      link,
      cache: new InMemoryCache({ addTypename: false }),
    });

    client.query({ query }).catch((error: ApolloError) => {
      expect(error.networkError).toBeDefined();
      expect(error.networkError!.message).toEqual(networkError.message);
      done();
    });
  });

  it('should not warn when receiving multiple results from apollo-link network interface', () => {
    const query = gql`
      query people {
        allPeople(first: 1) {
          people {
            name
          }
        }
      }
    `;

    const data = {
      allPeople: {
        people: [
          {
            name: 'Luke Skywalker',
          },
        ],
      },
    };

    const link = ApolloLink.from([() => Observable.of({ data }, { data })]);

    const client = new ApolloClient({
      link,
      cache: new InMemoryCache({ addTypename: false }),
    });

    return client.query({ query }).then((result: ExecutionResult) => {
      expect(stripSymbols(result.data)).toEqual(data);
    });
  });

  xit('should surface errors in observer.next as uncaught', done => {
    const expectedError = new Error('this error should not reach the store');
    const listeners = process.listeners('uncaughtException');
    const oldHandler = listeners[listeners.length - 1];
    const handleUncaught = (e: Error) => {
      console.log(e);
      process.removeListener('uncaughtException', handleUncaught);
      if (typeof oldHandler === 'function')
        process.addListener('uncaughtException', oldHandler);
      if (e === expectedError) {
        done();
      } else {
        done.fail(e);
      }
    };
    process.removeListener('uncaughtException', oldHandler);
    process.addListener('uncaughtException', handleUncaught);

    const query = gql`
      query people {
        allPeople(first: 1) {
          people {
            name
          }
        }
      }
    `;

    const data = {
      allPeople: {
        people: [
          {
            name: 'Luke Skywalker',
          },
        ],
      },
    };

    const link = mockSingleLink({
      request: { query },
      result: { data },
    });

    const client = new ApolloClient({
      link,
      cache: new InMemoryCache({ addTypename: false }),
    });

    const handle = client.watchQuery({ query });

    handle.subscribe({
      next() {
        throw expectedError;
      },
    });
  });

  xit('should surfaces errors in observer.error as uncaught', done => {
    const expectedError = new Error('this error should not reach the store');
    const listeners = process.listeners('uncaughtException');
    const oldHandler = listeners[listeners.length - 1];
    const handleUncaught = (e: Error) => {
      process.removeListener('uncaughtException', handleUncaught);
      process.addListener('uncaughtException', oldHandler);
      if (e === expectedError) {
        done();
      } else {
        done.fail(e);
      }
    };
    process.removeListener('uncaughtException', oldHandler);
    process.addListener('uncaughtException', handleUncaught);

    const query = gql`
      query people {
        allPeople(first: 1) {
          people {
            name
          }
        }
      }
    `;

    const link = mockSingleLink({
      request: { query },
      result: {},
    });

    const client = new ApolloClient({
      link,
      cache: new InMemoryCache({ addTypename: false }),
    });

    const handle = client.watchQuery({ query });
    handle.subscribe({
      next() {
        done.fail(new Error('did not expect next to be called'));
      },
      error() {
        throw expectedError;
      },
    });
  });

  it('should allow for subscribing to a request', done => {
    const query = gql`
      query people {
        allPeople(first: 1) {
          people {
            name
          }
        }
      }
    `;

    const data = {
      allPeople: {
        people: [
          {
            name: 'Luke Skywalker',
          },
        ],
      },
    };

    const link = mockSingleLink({
      request: { query },
      result: { data },
    });

    const client = new ApolloClient({
      link,
      cache: new InMemoryCache({ addTypename: false }),
    });

    const handle = client.watchQuery({ query });

    handle.subscribe({
      next(result) {
        expect(stripSymbols(result.data)).toEqual(data);
        done();
      },
    });
  });

  it('should be able to transform queries', () => {
    const query = gql`
      query {
        author {
          firstName
          lastName
        }
      }
    `;
    const transformedQuery = gql`
      query {
        author {
          firstName
          lastName
          __typename
        }
      }
    `;

    const result = {
      author: {
        firstName: 'John',
        lastName: 'Smith',
      },
    };
    const transformedResult = {
      author: {
        firstName: 'John',
        lastName: 'Smith',
        __typename: 'Author',
      },
    };

    const link = mockSingleLink(
      {
        request: { query },
        result: { data: result },
      },
      {
        request: { query: transformedQuery },
        result: { data: transformedResult },
      },
    );

    const client = new ApolloClient({
      link,
      cache: new InMemoryCache({ addTypename: true }),
    });

    return client.query({ query }).then(actualResult => {
      expect(stripSymbols(actualResult.data)).toEqual(transformedResult);
    });
  });

  it('should be able to transform queries on network-only fetches', () => {
    const query = gql`
      query {
        author {
          firstName
          lastName
        }
      }
    `;
    const transformedQuery = gql`
      query {
        author {
          firstName
          lastName
          __typename
        }
      }
    `;
    const result = {
      author: {
        firstName: 'John',
        lastName: 'Smith',
      },
    };
    const transformedResult = {
      author: {
        firstName: 'John',
        lastName: 'Smith',
        __typename: 'Author',
      },
    };
    const link = mockSingleLink(
      {
        request: { query },
        result: { data: result },
      },
      {
        request: { query: transformedQuery },
        result: { data: transformedResult },
      },
    );

    const client = new ApolloClient({
      link,
      cache: new InMemoryCache({ addTypename: true }),
    });

    return client
      .query({ fetchPolicy: 'network-only', query })
      .then(actualResult => {
        expect(stripSymbols(actualResult.data)).toEqual(transformedResult);
      });
  });

  it('should handle named fragments on mutations', () => {
    const mutation = gql`
      mutation {
        starAuthor(id: 12) {
          author {
            __typename
            ...authorDetails
          }
        }
      }

      fragment authorDetails on Author {
        firstName
        lastName
      }
    `;
    const result = {
      starAuthor: {
        author: {
          __typename: 'Author',
          firstName: 'John',
          lastName: 'Smith',
        },
      },
    };
    const link = mockSingleLink({
      request: { query: mutation },
      result: { data: result },
    });
    const client = new ApolloClient({
      link,
      cache: new InMemoryCache({ addTypename: false }),
    });

    return client.mutate({ mutation }).then(actualResult => {
      expect(stripSymbols(actualResult.data)).toEqual(result);
    });
  });

  it('should be able to handle named fragments on network-only queries', () => {
    const query = gql`
      fragment authorDetails on Author {
        firstName
        lastName
      }

      query {
        author {
          __typename
          ...authorDetails
        }
      }
    `;
    const result = {
      author: {
        __typename: 'Author',
        firstName: 'John',
        lastName: 'Smith',
      },
    };

    const link = mockSingleLink({
      request: { query },
      result: { data: result },
    });

    const client = new ApolloClient({
      link,
      cache: new InMemoryCache({ addTypename: false }),
    });

    return client
      .query({ fetchPolicy: 'network-only', query })
      .then(actualResult => {
        expect(stripSymbols(actualResult.data)).toEqual(result);
      });
  });

  it('should be able to handle named fragments with multiple fragments', () => {
    const query = gql`
      query {
        author {
          __typename
          ...authorDetails
          ...moreDetails
        }
      }

      fragment authorDetails on Author {
        firstName
        lastName
      }

      fragment moreDetails on Author {
        address
      }
    `;
    const result = {
      author: {
        __typename: 'Author',
        firstName: 'John',
        lastName: 'Smith',
        address: '1337 10th St.',
      },
    };

    const link = mockSingleLink({
      request: { query },
      result: { data: result },
    });
    const client = new ApolloClient({
      link,
      cache: new InMemoryCache({ addTypename: false }),
    });

    return client.query({ query }).then(actualResult => {
      expect(stripSymbols(actualResult.data)).toEqual(result);
    });
  });

  it('should be able to handle named fragments', () => {
    const query = gql`
      query {
        author {
          __typename
          ...authorDetails
        }
      }

      fragment authorDetails on Author {
        firstName
        lastName
      }
    `;
    const result = {
      author: {
        __typename: 'Author',
        firstName: 'John',
        lastName: 'Smith',
      },
    };

    const link = mockSingleLink({
      request: { query },
      result: { data: result },
    });
    const client = new ApolloClient({
      link,
      cache: new InMemoryCache({ addTypename: false }),
    });

    return client.query({ query }).then(actualResult => {
      expect(stripSymbols(actualResult.data)).toEqual(result);
    });
  });

  it('should be able to handle inlined fragments on an Interface type', () => {
    const query = gql`
      query items {
        items {
          ...ItemFragment
          __typename
        }
      }

      fragment ItemFragment on Item {
        id
        __typename
        ... on ColorItem {
          color
          __typename
        }
      }
    `;
    const result = {
      items: [
        {
          __typename: 'ColorItem',
          id: '27tlpoPeXm6odAxj3paGQP',
          color: 'red',
        },
        {
          __typename: 'MonochromeItem',
          id: '1t3iFLsHBm4c4RjOMdMgOO',
        },
      ],
    };

    const fancyFragmentMatcher = (
      idValue: any, // TODO types, please.
      typeCondition: string,
      context: any,
    ): boolean => {
      const obj = context.store.get(idValue.id);

      if (!obj) {
        return false;
      }

      const implementingTypesMap: { [key: string]: string[] } = {
        Item: ['ColorItem', 'MonochromeItem'],
      };

      if (obj.__typename === typeCondition) {
        return true;
      }

      const implementingTypes = implementingTypesMap[typeCondition];
      if (implementingTypes && implementingTypes.indexOf(obj.__typename) > -1) {
        return true;
      }

      return false;
    };

    const link = mockSingleLink({
      request: { query },
      result: { data: result },
    });
    const client = new ApolloClient({
      link,
      cache: new InMemoryCache({
        fragmentMatcher: { match: fancyFragmentMatcher },
      }),
    });
    return client.query({ query }).then((actualResult: any) => {
      expect(stripSymbols(actualResult.data)).toEqual(result);
    });
  });

  it('should be able to handle inlined fragments on an Interface type with introspection fragment matcher', () => {
    const query = gql`
      query items {
        items {
          ...ItemFragment
          __typename
        }
      }

      fragment ItemFragment on Item {
        id
        ... on ColorItem {
          color
          __typename
        }
        __typename
      }
    `;
    const result = {
      items: [
        {
          __typename: 'ColorItem',
          id: '27tlpoPeXm6odAxj3paGQP',
          color: 'red',
        },
        {
          __typename: 'MonochromeItem',
          id: '1t3iFLsHBm4c4RjOMdMgOO',
        },
      ],
    };

    const link = mockSingleLink({
      request: { query },
      result: { data: result },
    });

    const ifm = new IntrospectionFragmentMatcher({
      introspectionQueryResultData: {
        __schema: {
          types: [
            {
              kind: 'UNION',
              name: 'Item',
              possibleTypes: [
                {
                  name: 'ColorItem',
                },
                {
                  name: 'MonochromeItem',
                },
              ],
            },
          ],
        },
      },
    });

    const client = new ApolloClient({
      link,
      cache: new InMemoryCache({ fragmentMatcher: ifm }),
    });

    return client.query({ query }).then(actualResult => {
      expect(stripSymbols(actualResult.data)).toEqual(result);
    });
  });

  it('should call updateQueries and update after mutation on query with inlined fragments on an Interface type', done => {
    const query = gql`
      query items {
        items {
          ...ItemFragment
          __typename
        }
      }

      fragment ItemFragment on Item {
        id
        ... on ColorItem {
          color
          __typename
        }
        __typename
      }
    `;
    const result = {
      items: [
        {
          __typename: 'ColorItem',
          id: '27tlpoPeXm6odAxj3paGQP',
          color: 'red',
        },
        {
          __typename: 'MonochromeItem',
          id: '1t3iFLsHBm4c4RjOMdMgOO',
        },
      ],
    };

    const mutation = gql`
      mutation myMutationName {
        fortuneCookie
      }
    `;
    const mutationResult = {
      fortuneCookie: 'The waiter spit in your food',
    };

    const link = mockSingleLink(
      {
        request: { query },
        result: { data: result },
      },
      {
        request: { query: mutation },
        result: { data: mutationResult },
      },
    );

    const ifm = new IntrospectionFragmentMatcher({
      introspectionQueryResultData: {
        __schema: {
          types: [
            {
              kind: 'UNION',
              name: 'Item',
              possibleTypes: [
                {
                  name: 'ColorItem',
                },
                {
                  name: 'MonochromeItem',
                },
              ],
            },
          ],
        },
      },
    });

    const client = new ApolloClient({
      link,
      cache: new InMemoryCache({ fragmentMatcher: ifm }),
    });

    const queryUpdaterSpy = jest.fn();
    const queryUpdater = (prev: any) => {
      queryUpdaterSpy();
      return prev;
    };
    const updateQueries = {
      items: queryUpdater,
    };

    const updateSpy = jest.fn();

    const obs = client.watchQuery({ query });

    const sub = obs.subscribe({
      next() {
        client
          .mutate({ mutation, updateQueries, update: updateSpy })
          .then(() => {
            expect(queryUpdaterSpy).toBeCalled();
            expect(updateSpy).toBeCalled();
            sub.unsubscribe();
            done();
          })
          .catch(err => {
            done.fail(err);
          });
      },
      error(err) {
        done.fail(err);
      },
    });
  });

  it('should send operationName along with the query to the server', () => {
    const query = gql`
      query myQueryName {
        fortuneCookie
      }
    `;
    const data = {
      fortuneCookie: 'The waiter spit in your food',
    };
    const link = ApolloLink.from([
      request => {
        expect(request.operationName).toBe('myQueryName');
        return Observable.of({ data });
      },
    ]);
    const client = new ApolloClient({
      link,
      cache: new InMemoryCache({ addTypename: false }),
    });

    return client.query({ query }).then(actualResult => {
      expect(stripSymbols(actualResult.data)).toEqual(data);
    });
  });

  it('should send operationName along with the mutation to the server', () => {
    const mutation = gql`
      mutation myMutationName {
        fortuneCookie
      }
    `;
    const data = {
      fortuneCookie: 'The waiter spit in your food',
    };
    const link = ApolloLink.from([
      request => {
        expect(request.operationName).toBe('myMutationName');
        return Observable.of({ data });
      },
    ]);
    const client = new ApolloClient({
      link,
      cache: new InMemoryCache({ addTypename: false }),
    });

    return client.mutate({ mutation }).then(actualResult => {
      expect(stripSymbols(actualResult.data)).toEqual(data);
    });
  });

  it('does not deduplicate queries if option is set to false', () => {
    const queryDoc = gql`
      query {
        author {
          name
        }
      }
    `;
    const data = {
      author: {
        name: 'Jonas',
      },
    };
    const data2 = {
      author: {
        name: 'Dhaivat',
      },
    };

    // we have two responses for identical queries, but only the first should be requested.
    // the second one should never make it through to the network interface.
    const link = mockSingleLink(
      {
        request: { query: queryDoc },
        result: { data },
        delay: 10,
      },
      {
        request: { query: queryDoc },
        result: { data: data2 },
      },
    );
    const client = new ApolloClient({
      link,
      cache: new InMemoryCache({ addTypename: false }),

      queryDeduplication: false,
    });

    const q1 = client.query({ query: queryDoc });
    const q2 = client.query({ query: queryDoc });

    // if deduplication happened, result2.data will equal data.
    return Promise.all([q1, q2]).then(([result1, result2]) => {
      expect(stripSymbols(result1.data)).toEqual(data);
      expect(stripSymbols(result2.data)).toEqual(data2);
    });
  });

  it('deduplicates queries by default', () => {
    const queryDoc = gql`
      query {
        author {
          name
        }
      }
    `;
    const data = {
      author: {
        name: 'Jonas',
      },
    };
    const data2 = {
      author: {
        name: 'Dhaivat',
      },
    };

    // we have two responses for identical queries, but only the first should be requested.
    // the second one should never make it through to the network interface.
    const link = mockSingleLink(
      {
        request: { query: queryDoc },
        result: { data },
        delay: 10,
      },
      {
        request: { query: queryDoc },
        result: { data: data2 },
      },
    );
    const client = new ApolloClient({
      link,
      cache: new InMemoryCache({ addTypename: false }),
    });

    const q1 = client.query({ query: queryDoc });
    const q2 = client.query({ query: queryDoc });

    // if deduplication didn't happen, result.data will equal data2.
    return Promise.all([q1, q2]).then(([result1, result2]) => {
      expect(result1.data).toEqual(result2.data);
    });
  });

  describe('deprecated options', () => {
    const query = gql`
      query people {
        name
      }
    `;

    it('errors when returnPartialData is used on query', () => {
      const client = new ApolloClient({
        link: ApolloLink.empty(),
        cache: new InMemoryCache(),
      });
      expect(() => {
        client.query({ query, returnPartialData: true } as WatchQueryOptions);
      }).toThrowError(/returnPartialData/);
    });

    it('errors when returnPartialData is used on watchQuery', () => {
      const client = new ApolloClient({
        link: ApolloLink.empty(),
        cache: new InMemoryCache(),
      });
      expect(() => {
        client.query({ query, returnPartialData: true } as WatchQueryOptions);
      }).toThrowError(/returnPartialData/);
    });
  });

  describe('accepts dataIdFromObject option', () => {
    const query = gql`
      query people {
        allPeople(first: 1) {
          people {
            id
            name
          }
        }
      }
    `;

    const data = {
      allPeople: {
        people: [
          {
            id: '1',
            name: 'Luke Skywalker',
          },
        ],
      },
    };

    it('for internal store', () => {
      const link = mockSingleLink({
        request: { query },
        result: { data },
      });

      const client = new ApolloClient({
        link,

        cache: new InMemoryCache({
          dataIdFromObject: (obj: { id: any }) => obj.id,
          addTypename: false,
        }),
      });

      return client.query({ query }).then(result => {
        expect(stripSymbols(result.data)).toEqual(data);
        expect((client.cache as InMemoryCache).extract()['1']).toEqual({
          id: '1',
          name: 'Luke Skywalker',
        });
      });
    });
  });

  describe('cache-and-network fetchPolicy', () => {
    const query = gql`
      query number {
        myNumber {
          n
        }
      }
    `;

    const initialData = {
      myNumber: {
        n: 1,
      },
    };
    const networkFetch = {
      myNumber: {
        n: 2,
      },
    };

    // Test that cache-and-network can only be used on watchQuery, not query.
    it('errors when being used on query', () => {
      const client = new ApolloClient({
        link: ApolloLink.empty(),
        cache: new InMemoryCache(),
      });
      expect(() => {
        client.query({ query, fetchPolicy: 'cache-and-network' });
      }).toThrowError(/cache-and-network fetchPolicy/);
    });

    it('errors when being used on query with defaultOptions', () => {
      const client = new ApolloClient({
        link: ApolloLink.empty(),
        cache: new InMemoryCache(),
        defaultOptions: {
          query: {
            fetchPolicy: 'cache-and-network',
          },
        },
      });
      expect(() => {
        client.query({ query });
      }).toThrowError(/cache-and-network fetchPolicy/);
    });

    it('fetches from cache first, then network', done => {
      const link = mockSingleLink({
        request: { query },
        result: { data: networkFetch },
      });

      const client = new ApolloClient({
        link,
        cache: new InMemoryCache({ addTypename: false }),
      });

      client.writeQuery({ query, data: initialData });

      const obs = client.watchQuery({
        query,
        fetchPolicy: 'cache-and-network',
      });

      subscribeAndCount(done, obs, (handleCount, result) => {
        if (handleCount === 1) {
          expect(stripSymbols(result.data)).toEqual(initialData);
        } else if (handleCount === 2) {
          expect(stripSymbols(result.data)).toEqual(networkFetch);
          done();
        }
      });
    });

    it('does not fail if cache entry is not present', done => {
      const link = mockSingleLink({
        request: { query },
        result: { data: networkFetch },
      });
      const client = new ApolloClient({
        link,
        cache: new InMemoryCache({ addTypename: false }),
      });

      const obs = client.watchQuery({
        query,
        fetchPolicy: 'cache-and-network',
      });

      subscribeAndCount(done, obs, (handleCount, result) => {
        if (handleCount === 1) {
          expect(result.data).toBe(undefined);
          expect(result.loading).toBe(true);
        } else if (handleCount === 2) {
          expect(stripSymbols(result.data)).toEqual(networkFetch);
          expect(result.loading).toBe(false);
          done();
        }
      });
    });

    it('fails if network request fails', done => {
      const link = mockSingleLink(); // no queries = no replies.
      const client = new ApolloClient({
        link,
        cache: new InMemoryCache({ addTypename: false }),
      });

      const obs = client.watchQuery({
        query,
        fetchPolicy: 'cache-and-network',
      });

      let count = 0;
      obs.subscribe({
        next: result => {
          expect(result.data).toBe(undefined);
          expect(result.loading).toBe(true);
          count++;
        },
        error: e => {
          expect(e.message).toMatch(/No more mocked responses/);
          expect(count).toBe(1); // make sure next was called.
          setTimeout(done, 100);
        },
      });
    });

    it('fetches from cache first, then network and does not have an unhandled error', done => {
      const link = mockSingleLink({
        request: { query },
        result: { errors: [{ message: 'network failure' }] },
      });

      const client = new ApolloClient({
        link,
        cache: new InMemoryCache({ addTypename: false }),
      });

      client.writeQuery({ query, data: initialData });

      const obs = client.watchQuery({
        query,
        fetchPolicy: 'cache-and-network',
      });
      let shouldFail = true;
      process.once('unhandledRejection', rejection => {
        if (shouldFail) done.fail('promise had an unhandledRejection');
      });
      let count = 0;
      obs.subscribe({
        next: result => {
          expect(stripSymbols(result.data)).toEqual(initialData);
          expect(result.loading).toBe(true);
          count++;
        },
        error: e => {
          expect(e.message).toMatch(/network failure/);
          expect(count).toBe(1); // make sure next was called.
          setTimeout(() => {
            shouldFail = false;
            done();
          }, 0);
        },
      });
    });
  });

  describe('standby queries', () => {
    // XXX queries can only be set to standby by setOptions. This is simply out of caution,
    // not some fundamental reason. We just want to make sure they're not used in unanticipated ways.
    // If there's a good use-case, the error and test could be removed.
    it('cannot be started with watchQuery or query', () => {
      const client = new ApolloClient({
        link: ApolloLink.empty(),
        cache: new InMemoryCache(),
      });
      expect(() =>
        client.watchQuery({
          query: gql`
            {
              abc
            }
          `,
          fetchPolicy: 'standby',
        }),
      ).toThrowError(
        'client.watchQuery cannot be called with fetchPolicy set to "standby"',
      );
    });

    it('are not watching the store or notifying on updates', done => {
      const query = gql`
        {
          test
        }
      `;
      const data = { test: 'ok' };
      const data2 = { test: 'not ok' };

      const link = mockSingleLink({
        request: { query },
        result: { data },
      });

      const client = new ApolloClient({ link, cache: new InMemoryCache() });

      const obs = client.watchQuery({ query, fetchPolicy: 'cache-first' });

      let handleCalled = false;
      subscribeAndCount(done, obs, (handleCount, result) => {
        if (handleCount === 1) {
          expect(stripSymbols(result.data)).toEqual(data);
          obs.setOptions({ fetchPolicy: 'standby' }).then(() => {
            client.writeQuery({ query, data: data2 });
            // this write should be completely ignored by the standby query
          });
          setTimeout(() => {
            if (!handleCalled) {
              done();
            }
          }, 20);
        }
        if (handleCount === 2) {
          handleCalled = true;
          done.fail(
            new Error('Handle should never be called on standby query'),
          );
        }
      });
    });

    it('return the current result when coming out of standby', done => {
      const query = gql`
        {
          test
        }
      `;
      const data = { test: 'ok' };
      const data2 = { test: 'not ok' };

      const link = mockSingleLink({
        request: { query },
        result: { data },
      });

      const client = new ApolloClient({ link, cache: new InMemoryCache() });

      const obs = client.watchQuery({ query, fetchPolicy: 'cache-first' });

      let handleCalled = false;
      subscribeAndCount(done, obs, (handleCount, result) => {
        if (handleCount === 1) {
          expect(stripSymbols(result.data)).toEqual(data);
          obs.setOptions({ fetchPolicy: 'standby' }).then(() => {
            client.writeQuery({ query, data: data2 });
            // this write should be completely ignored by the standby query
            setTimeout(() => {
              obs.setOptions({ fetchPolicy: 'cache-first' });
            }, 10);
          });
        }
        if (handleCount === 2) {
          handleCalled = true;
          expect(stripSymbols(result.data)).toEqual(data2);
          done();
        }
      });
    });
  });

  describe('network-only fetchPolicy', () => {
    const query = gql`
      query number {
        myNumber {
          n
        }
      }
    `;

    const firstFetch = {
      myNumber: {
        n: 1,
      },
    };
    const secondFetch = {
      myNumber: {
        n: 2,
      },
    };

    let link: any;
    beforeEach(() => {
      link = mockSingleLink(
        {
          request: { query },
          result: { data: firstFetch },
        },
        {
          request: { query },
          result: { data: secondFetch },
        },
      );
      //
    });

    afterAll(() => jest.useRealTimers());

    it('forces the query to rerun', () => {
      const client = new ApolloClient({
        link,
        cache: new InMemoryCache({ addTypename: false }),
      });

      // Run a query first to initialize the store
      return (
        client
          .query({ query })
          // then query for real
          .then(() => client.query({ query, fetchPolicy: 'network-only' }))
          .then(result => {
            expect(stripSymbols(result.data)).toEqual({ myNumber: { n: 2 } });
          })
      );
    });

    it('can be disabled with ssrMode', () => {
      const client = new ApolloClient({
        link,
        ssrMode: true,
        cache: new InMemoryCache({ addTypename: false }),
      });

      const options: WatchQueryOptions = { query, fetchPolicy: 'network-only' };

      // Run a query first to initialize the store
      return (
        client
          .query({ query })
          // then query for real
          .then(() => client.query(options))
          .then(result => {
            expect(stripSymbols(result.data)).toEqual({ myNumber: { n: 1 } });

            // Test that options weren't mutated, issue #339
            expect(options).toEqual({
              query,
              fetchPolicy: 'network-only',
            });
          })
      );
    });

    it('can temporarily be disabled with ssrForceFetchDelay', () => {
      jest.useFakeTimers();
      const client = new ApolloClient({
        link,
        ssrForceFetchDelay: 100,
        cache: new InMemoryCache({ addTypename: false }),
      });

      // Run a query first to initialize the store
      const outerPromise = client
        .query({ query })
        // then query for real
        .then(() => {
          const promise = client.query({ query, fetchPolicy: 'network-only' });
          jest.runTimersToTime(0);
          return promise;
        })
        .then(result => {
          expect(stripSymbols(result.data)).toEqual({ myNumber: { n: 1 } });
          jest.runTimersToTime(100);
          const promise = client.query({ query, fetchPolicy: 'network-only' });
          jest.runTimersToTime(0);
          return promise;
        })
        .then(result => {
          expect(stripSymbols(result.data)).toEqual({ myNumber: { n: 2 } });
        });
      jest.runTimersToTime(0);
      return outerPromise;
    });
  });

  it('should expose a method called printAST that is prints graphql queries', () => {
    const query = gql`
      query {
        fortuneCookie
      }
    `;

    expect(printAST(query)).toBe(print(query));
  });

  it('should pass a network error correctly on a mutation', done => {
    const mutation = gql`
      mutation {
        person {
          firstName
          lastName
        }
      }
    `;
    const data = {
      person: {
        firstName: 'John',
        lastName: 'Smith',
      },
    };
    const networkError = new Error('Some kind of network error.');
    const client = new ApolloClient({
      link: mockSingleLink({
        request: { query: mutation },
        result: { data },
        error: networkError,
      }),
      cache: new InMemoryCache({ addTypename: false }),
    });

    client
      .mutate({ mutation })
      .then(_ => {
        done.fail(new Error('Returned a result when it should not have.'));
      })
      .catch((error: ApolloError) => {
        expect(error.networkError).toBeDefined();
        expect(error.networkError!.message).toBe(networkError.message);
        done();
      });
  });

  it('should pass a GraphQL error correctly on a mutation', done => {
    const mutation = gql`
      mutation {
        newPerson {
          person {
            firstName
            lastName
          }
        }
      }
    `;
    const data = {
      person: {
        firstName: 'John',
        lastName: 'Smith',
      },
    };
    const errors = [new Error('Some kind of GraphQL error.')];
    const client = new ApolloClient({
      link: mockSingleLink({
        request: { query: mutation },
        result: { data, errors },
      }),
      cache: new InMemoryCache({ addTypename: false }),
    });
    client
      .mutate({ mutation })
      .then(_ => {
        done.fail(new Error('Returned a result when it should not have.'));
      })
      .catch((error: ApolloError) => {
        expect(error.graphQLErrors).toBeDefined();
        expect(error.graphQLErrors.length).toBe(1);
        expect(error.graphQLErrors[0].message).toBe(errors[0].message);
        done();
      });
  });
  it('should allow errors to be returned from a mutation', done => {
    const mutation = gql`
      mutation {
        newPerson {
          person {
            firstName
            lastName
          }
        }
      }
    `;
    const data = {
      person: {
        firstName: 'John',
        lastName: 'Smith',
      },
    };
    const errors = [new Error('Some kind of GraphQL error.')];
    const client = new ApolloClient({
      link: mockSingleLink({
        request: { query: mutation },
        result: { data, errors },
      }),
      cache: new InMemoryCache({ addTypename: false }),
    });
    client
      .mutate({ mutation, errorPolicy: 'all' })
      .then(result => {
        expect(result.errors).toBeDefined();
        expect(result.errors.length).toBe(1);
        expect(result.errors[0].message).toBe(errors[0].message);
        expect(result.data).toEqual(data);
        done();
      })
      .catch((error: ApolloError) => {
        throw error;
      });
  });
  it('should strip errors on a mutation if ignored', done => {
    const mutation = gql`
      mutation {
        newPerson {
          person {
            firstName
            lastName
          }
        }
      }
    `;
    const data = {
      person: {
        firstName: 'John',
        lastName: 'Smith',
      },
    };
    const errors = [new Error('Some kind of GraphQL error.')];
    const client = new ApolloClient({
      link: mockSingleLink({
        request: { query: mutation },
        result: { data, errors },
      }),
      cache: new InMemoryCache({ addTypename: false }),
    });
    client
      .mutate({ mutation, errorPolicy: 'ignore' })
      .then(result => {
        expect(result.errors).toBeUndefined();
        expect(stripSymbols(result.data)).toEqual(data);
        done();
      })
      .catch((error: ApolloError) => {
        throw error;
      });
  });

  it('should rollback optimistic after mutation got a GraphQL error', done => {
    const mutation = gql`
      mutation {
        newPerson {
          person {
            firstName
            lastName
          }
        }
      }
    `;
    const data = {
      newPerson: {
        person: {
          firstName: 'John',
          lastName: 'Smith',
        },
      },
    };
    const errors = [new Error('Some kind of GraphQL error.')];
    const client = new ApolloClient({
      link: mockSingleLink({
        request: { query: mutation },
        result: { data, errors },
      }),
      cache: new InMemoryCache({ addTypename: false }),
    });
    const mutatePromise = client.mutate({
      mutation,
      optimisticResponse: {
        newPerson: {
          person: {
            firstName: 'John*',
            lastName: 'Smith*',
          },
        },
      },
    });
    expect((client.cache as any).optimistic.length).toBe(1);
    mutatePromise
      .then(_ => {
        done.fail(new Error('Returned a result when it should not have.'));
      })
      .catch((_: ApolloError) => {
        expect((client.cache as any).optimistic.length).toBe(0);
        done();
      });
  });

  it('has a resetStore method which calls QueryManager', done => {
    const client = new ApolloClient({
      link: ApolloLink.empty(),
      cache: new InMemoryCache(),
    });
    client.queryManager = {
      clearStore: () => {
        done();
      },
    } as QueryManager;
    client.resetStore();
  });

  it('has an onResetStore method which takes a callback to be called after resetStore', async () => {
    const client = new ApolloClient({
      link: ApolloLink.empty(),
      cache: new InMemoryCache(),
    });

    const onResetStore = jest.fn();
    client.onResetStore(onResetStore);

    await client.resetStore();

    expect(onResetStore).toHaveBeenCalled();
  });

  it('onResetStore returns a method that unsubscribes the callback', async () => {
    const client = new ApolloClient({
      link: ApolloLink.empty(),
      cache: new InMemoryCache(),
    });

    const onResetStore = jest.fn();
    const unsubscribe = client.onResetStore(onResetStore);

    unsubscribe();

    await client.resetStore();
    expect(onResetStore).not.toHaveBeenCalled();
  });

  it('resetStore waits until all onResetStore callbacks are called', async () => {
    const delay = time => new Promise(r => setTimeout(r, time));

    const client = new ApolloClient({
      link: ApolloLink.empty(),
      cache: new InMemoryCache(),
    });

    let count = 0;
    const onResetStoreOne = jest.fn(async () => {
      expect(count).toEqual(0);
      await delay(10).then(() => count++);
      expect(count).toEqual(1);
    });

    const onResetStoreTwo = jest.fn(async () => {
      expect(count).toEqual(0);
      await delay(11).then(() => count++);
      expect(count).toEqual(2);
    });

    client.onResetStore(onResetStoreOne);
    client.onResetStore(onResetStoreTwo);

    expect(count).toEqual(0);
    await client.resetStore();
    expect(count).toEqual(2);
  });

  it('invokes onResetStore callbacks before notifying queries during resetStore call', async () => {
    const delay = time => new Promise(r => setTimeout(r, time));

    const query = gql`
      query {
        author {
          firstName
          lastName
        }
      }
    `;

    const data = {
      author: {
        __typename: 'Author',
        firstName: 'John',
        lastName: 'Smith',
      },
    };

    const data2 = {
      author: {
        __typename: 'Author',
        firstName: 'Joe',
        lastName: 'Joe',
      },
    };

    let timesFired = 0;
    const link = ApolloLink.from([
      new ApolloLink(
        () =>
          new Observable(observer => {
            timesFired += 1;
            observer.next({ data });
            return;
          }),
      ),
    ]);

    const client = new ApolloClient({
      link,
      cache: new InMemoryCache(),
    });

    let count = 0;
    const onResetStoreOne = jest.fn(async () => {
      expect(count).toEqual(0);
      await delay(10).then(() => count++);
      expect(count).toEqual(1);
    });

    const onResetStoreTwo = jest.fn(async () => {
      expect(count).toEqual(0);
      await delay(11).then(() => count++);
      expect(count).toEqual(2);

      try {
        console.log(client.readQuery({ query }));
        fail('should not see any data');
      } catch (e) {
        expect(e.message).toMatch(/Can't find field/);
      }

      client.cache.writeQuery({ query, data: data2 });
    });

    client.onResetStore(onResetStoreOne);
    client.onResetStore(onResetStoreTwo);

    let called = false;
    const next = jest.fn(async d => {
      if (called) {
        expect(onResetStoreOne).toHaveBeenCalled();
      } else {
        expect(stripSymbols(d.data)).toEqual(data);
        called = true;
      }
    });

    const observable = client
      .watchQuery<any>({
        query,
        notifyOnNetworkStatusChange: false,
      })
      .subscribe({
        next,
        error: fail,
        complete: fail,
      });

    expect(count).toEqual(0);
    await client.resetStore();
    expect(count).toEqual(2);
    //watchQuery should only receive data twice
    expect(next).toHaveBeenCalledTimes(2);
  });

  it('has a reFetchObservableQueries method which calls QueryManager', done => {
    const client = new ApolloClient({
      link: ApolloLink.empty(),
      cache: new InMemoryCache(),
    });
    client.queryManager = {
      reFetchObservableQueries: () => {
        done();
      },
    } as QueryManager;
    client.reFetchObservableQueries();
  });

  it('should enable dev tools logging', () => {
    const query = gql`
      query people {
        allPeople(first: 1) {
          people {
            name
          }
        }
      }
    `;

    const data = {
      allPeople: {
        people: [
          {
            name: 'Luke Skywalker',
          },
        ],
      },
    };

    // it('with self-made store', () => {
    //   const link = mockSingleLink({
    //     request: { query: cloneDeep(query) },
    //     result: { data },
    //   });
    //
    //   const client = new ApolloClient({
    //     link,
    //     cache: new InMemoryCache({ addTypename: false }),
    //   });
    //
    //   const log: any[] = [];
    //   client.__actionHookForDevTools((entry: any) => {
    //     log.push(entry);
    //   });
    //
    //   return client.query({ query }).then(() => {
    //     expect(log.length).toBe(2);
    //     expect(log[1].state.queries['0'].loading).toBe(false);
    //   });
    // });
  });

  it('should propagate errors from network interface to observers', done => {
    const link = ApolloLink.from([
      () =>
        new Observable(x => {
          x.error(new Error('Uh oh!'));
          return;
        }),
    ]);

    const client = new ApolloClient({
      link,
      cache: new InMemoryCache({ addTypename: false }),
    });

    const handle = client.watchQuery({
      query: gql`
        query {
          a
          b
          c
        }
      `,
    });

    handle.subscribe({
      error(error) {
        expect(error.message).toBe('Uh oh!');
        done();
      },
    });
  });

  it('should throw a GraphQL error', () => {
    const query = gql`
      query {
        posts {
          foo
          __typename
        }
      }
    `;
    const errors: GraphQLError[] = [
      {
        name: 'test',
        message: 'Cannot query field "foo" on type "Post".',
      },
    ];
    const link = mockSingleLink({
      request: { query },
      result: { errors },
    });
    const client = new ApolloClient({
      link,
      cache: new InMemoryCache(),
    });

    return client.query({ query }).catch(err => {
      expect(err.message).toBe('Cannot query field "foo" on type "Post".');
    });
  });

  it('should warn if server returns wrong data', () => {
    const query = gql`
      query {
        todos {
          id
          name
          description
          __typename
        }
      }
    `;
    const result = {
      data: {
        todos: [
          {
            id: '1',
            name: 'Todo 1',
            price: 100,
            __typename: 'Todo',
          },
        ],
      },
    };
    const link = mockSingleLink({
      request: { query },
      result,
    });
    const client = new ApolloClient({
      link,
      cache: new InMemoryCache(),
    });

    return withWarning(
      () => client.query({ query }),
      /Missing field description/,
    );
  });

  it('runs a query with the connection directive and writes it to the store key defined in the directive', () => {
    const query = gql`
      {
        books(skip: 0, limit: 2) @connection(key: "abc") {
          name
        }
      }
    `;

    const transformedQuery = gql`
      {
        books(skip: 0, limit: 2) {
          name
          __typename
        }
      }
    `;

    const result = {
      books: [
        {
          name: 'abcd',
          __typename: 'Book',
        },
      ],
    };

    const link = mockSingleLink({
      request: { query: transformedQuery },
      result: { data: result },
    });

    const client = new ApolloClient({
      link,
      cache: new InMemoryCache(),
    });

    return client.query({ query }).then(actualResult => {
      expect(stripSymbols(actualResult.data)).toEqual(result);
    });
  });

  it('should remove the connection directive before the link is sent', () => {
    const query = gql`
      {
        books(skip: 0, limit: 2) @connection {
          name
        }
      }
    `;

    const transformedQuery = gql`
      {
        books(skip: 0, limit: 2) {
          name
          __typename
        }
      }
    `;

    const result = {
      books: [
        {
          name: 'abcd',
          __typename: 'Book',
        },
      ],
    };

    const link = mockSingleLink({
      request: { query: transformedQuery },
      result: { data: result },
    });

    const client = new ApolloClient({
      link,
      cache: new InMemoryCache(),
    });

    return client.query({ query }).then(actualResult => {
      expect(stripSymbols(actualResult.data)).toEqual(result);
    });
  });
});

describe('@connect', () => {
  it('should run a query with the connection directive and write the result to the store key defined in the directive', () => {
    const query = gql`
      {
        books(skip: 0, limit: 2) @connection(key: "abc") {
          name
        }
      }
    `;

    const transformedQuery = gql`
      {
        books(skip: 0, limit: 2) {
          name
          __typename
        }
      }
    `;

    const result = {
      books: [
        {
          name: 'abcd',
          __typename: 'Book',
        },
      ],
    };

    const link = mockSingleLink({
      request: { query: transformedQuery },
      result: { data: result },
    });

    const client = new ApolloClient({
      link,
      cache: new InMemoryCache(),
    });

    return client.query({ query }).then(actualResult => {
      expect(stripSymbols(actualResult.data)).toEqual(result);
      expect((client.cache as InMemoryCache).extract()).toMatchSnapshot();
    });
  });

  it('should run a query with the connection directive and filter arguments and write the result to the correct store key', () => {
    const query = gql`
      query books($order: string) {
        books(skip: 0, limit: 2, order: $order)
          @connection(key: "abc", filter: ["order"]) {
          name
        }
      }
    `;
    const transformedQuery = gql`
      query books($order: string) {
        books(skip: 0, limit: 2, order: $order) {
          name
          __typename
        }
      }
    `;

    const result = {
      books: [
        {
          name: 'abcd',
          __typename: 'Book',
        },
      ],
    };

    const variables = { order: 'popularity' };

    const link = mockSingleLink({
      request: { query: transformedQuery, variables },
      result: { data: result },
    });

    const client = new ApolloClient({
      link,
      cache: new InMemoryCache(),
    });

    return client.query({ query, variables }).then(actualResult => {
      expect(stripSymbols(actualResult.data)).toEqual(result);
      expect((client.cache as InMemoryCache).extract()).toMatchSnapshot();
    });
  });

  describe('default settings', () => {
    const query = gql`
      query number {
        myNumber {
          n
        }
      }
    `;

    const initialData = {
      myNumber: {
        n: 1,
      },
    };
    const networkFetch = {
      myNumber: {
        n: 2,
      },
    };
    it('allows setting default options for watchQuery', done => {
      const link = mockSingleLink({
        request: { query },
        result: { data: networkFetch },
      });
      const client = new ApolloClient({
        link,
        cache: new InMemoryCache({ addTypename: false }),
        defaultOptions: {
          watchQuery: {
            fetchPolicy: 'cache-and-network',
          },
        },
      });

      client.writeQuery({
        query,
        data: initialData,
      });

      const obs = client.watchQuery({ query });

      subscribeAndCount(done, obs, (handleCount, result) => {
        const resultData = stripSymbols(result.data);
        if (handleCount === 1) {
          expect(resultData).toEqual(initialData);
        } else if (handleCount === 2) {
          expect(resultData).toEqual(networkFetch);
          done();
        }
      });
    });
    it('allows setting default options for query', () => {
      const errors = [{ message: 'failure', name: 'failure' }];
      const link = mockSingleLink({
        request: { query },
        result: { errors },
      });
      const client = new ApolloClient({
        link,
        cache: new InMemoryCache({ addTypename: false }),
        defaultOptions: {
          query: { errorPolicy: 'all' },
        },
      });

      return client.query({ query }).then(result => {
        expect(result.errors).toEqual(errors);
      });
    });
    it('allows setting default options for mutation', () => {
      const mutation = gql`
        mutation upVote($id: ID!) {
          upvote(id: $id) {
            success
          }
        }
      `;

      const data = {
        upvote: { success: true },
      };

      const link = mockSingleLink({
        request: { query: mutation, variables: { id: 1 } },
        result: { data },
      });

      const client = new ApolloClient({
        link,
        cache: new InMemoryCache({ addTypename: false }),
        defaultOptions: {
          mutate: { variables: { id: 1 } },
        },
      });

      return client.mutate({ mutation }).then(result => {
        expect(result.data).toEqual(data);
      });
    });
  });
});

function clientRoundtrip(
  query: DocumentNode,
  data: ExecutionResult,
  variables?: any,
  fragmentMatcher?: FragmentMatcherInterface,
) {
  const link = mockSingleLink({
    request: { query: cloneDeep(query) },
    result: data,
  });

  const config = {};
  if (fragmentMatcher) config.fragmentMatcher = fragmentMatcher;

  const client = new ApolloClient({
    link,
    cache: new InMemoryCache(config),
  });

  return client.query({ query, variables }).then(result => {
    expect(stripSymbols(result.data)).toEqual(data.data);
  });
}
=======
import { cloneDeep, assign } from 'lodash';
import { GraphQLError, ExecutionResult, DocumentNode } from 'graphql';
import gql from 'graphql-tag';
import { print } from 'graphql/language/printer';
import { ApolloLink, Observable } from 'apollo-link';
import {
  InMemoryCache,
  IntrospectionFragmentMatcher,
  FragmentMatcherInterface,
} from 'apollo-cache-inmemory';
import { stripSymbols } from 'apollo-utilities';

import { QueryManager } from '../core/QueryManager';
import { WatchQueryOptions } from '../core/watchQueryOptions';

import { ApolloError } from '../errors/ApolloError';

import ApolloClient, { printAST } from '..';

import subscribeAndCount from '../util/subscribeAndCount';
import { withWarning } from '../util/wrap';

import { mockSingleLink } from '../__mocks__/mockLinks';

describe('client', () => {
  it('creates query manager lazily', () => {
    const client = new ApolloClient({
      link: ApolloLink.empty(),
      cache: new InMemoryCache(),
    });

    expect(client.queryManager).toBeUndefined();

    // We only create the query manager on the first query
    client.initQueryManager();
    expect(client.queryManager).toBeDefined();
    expect(client.cache).toBeDefined();
  });

  it('can be loaded via require', () => {
    /* tslint:disable */
    const ApolloClientRequire = require('../').default;
    /* tslint:enable */

    const client = new ApolloClientRequire({
      link: ApolloLink.empty(),
      cache: new InMemoryCache(),
    });

    expect(client.queryManager).toBeUndefined();

    // We only create the query manager on the first query
    client.initQueryManager();
    expect(client.queryManager).toBeDefined();
    expect(client.cache).toBeDefined();
  });

  it('can allow passing in a link', () => {
    const link = ApolloLink.empty();
    const client = new ApolloClient({
      link,
      cache: new InMemoryCache(),
    });

    expect(client.link).toBeInstanceOf(ApolloLink);
  });

  it('should throw an error if query option is missing or not wrapped with a "gql" tag', () => {
    const client = new ApolloClient({
      link: ApolloLink.empty(),
      cache: new InMemoryCache(),
    });

    expect(() => {
      client.query(gql`
        {
          a
        }
      ` as any);
    }).toThrowError(
      'query option is required. You must specify your GraphQL document in the query option.',
    );
    expect(() => {
      client.query({ query: '{ a }' } as any);
    }).toThrowError('You must wrap the query string in a "gql" tag.');
  });

  it('should throw an error if mutation option is missing', () => {
    const client = new ApolloClient({
      link: ApolloLink.empty(),
      cache: new InMemoryCache(),
    });

    expect(() => {
      client.mutate({
        query: gql`
          {
            a
          }
        `,
      } as any);
    }).toThrowError(
      'mutation option is required. You must specify your GraphQL document in the mutation option.',
    );
  });

  it('should allow for a single query to take place', () => {
    const query = gql`
      query people {
        allPeople(first: 1) {
          people {
            name
            __typename
          }
          __typename
        }
      }
    `;

    const data = {
      allPeople: {
        people: [
          {
            name: 'Luke Skywalker',
            __typename: 'Person',
          },
        ],
        __typename: 'People',
      },
    };

    return clientRoundtrip(query, { data });
  });

  it('should allow a single query with an apollo-link enabled network interface', done => {
    const query = gql`
      query people {
        allPeople(first: 1) {
          people {
            name
            __typename
          }
          __typename
        }
      }
    `;

    const data = {
      allPeople: {
        people: [
          {
            name: 'Luke Skywalker',
            __typename: 'Person',
          },
        ],
        __typename: 'People',
      },
    };

    const variables = { first: 1 };

    const link = ApolloLink.from([() => Observable.of({ data })]);

    const client = new ApolloClient({
      link,
      cache: new InMemoryCache({ addTypename: false }),
    });

    client.query({ query, variables }).then(actualResult => {
      expect(stripSymbols(actualResult.data)).toEqual(data);
      done();
    });
  });

  it('should allow for a single query with complex default variables to take place', () => {
    const query = gql`
      query stuff(
        $test: Input = { key1: ["value", "value2"], key2: { key3: 4 } }
      ) {
        allStuff(test: $test) {
          people {
            name
          }
        }
      }
    `;

    const result = {
      allStuff: {
        people: [
          {
            name: 'Luke Skywalker',
          },
          {
            name: 'Jabba The Hutt',
          },
        ],
      },
    };

    const variables = {
      test: { key1: ['value', 'value2'], key2: { key3: 4 } },
    };

    const link = mockSingleLink({
      request: { query, variables },
      result: { data: result },
    });

    const client = new ApolloClient({
      link,
      cache: new InMemoryCache({ addTypename: false }),
    });

    const basic = client.query({ query, variables }).then(actualResult => {
      expect(stripSymbols(actualResult.data)).toEqual(result);
    });

    const withDefault = client.query({ query }).then(actualResult => {
      expect(stripSymbols(actualResult.data)).toEqual(result);
    });

    return Promise.all([basic, withDefault]);
  });

  it('should allow for a single query with default values that get overridden with variables', () => {
    const query = gql`
      query people($first: Int = 1) {
        allPeople(first: $first) {
          people {
            name
          }
        }
      }
    `;

    const variables = { first: 1 };
    const override = { first: 2 };

    const result = {
      allPeople: {
        people: [
          {
            name: 'Luke Skywalker',
          },
        ],
      },
    };

    const overriddenResult = {
      allPeople: {
        people: [
          {
            name: 'Luke Skywalker',
          },
          {
            name: 'Jabba The Hutt',
          },
        ],
      },
    };

    const link = mockSingleLink(
      {
        request: { query, variables },
        result: { data: result },
      },
      {
        request: { query, variables: override },
        result: { data: overriddenResult },
      },
    );

    const client = new ApolloClient({
      link,
      cache: new InMemoryCache({ addTypename: false }),
    });

    const basic = client.query({ query, variables }).then(actualResult => {
      expect(stripSymbols(actualResult.data)).toEqual(result);
    });

    const withDefault = client.query({ query }).then(actualResult => {
      return expect(stripSymbols(actualResult.data)).toEqual(result);
    });

    const withOverride = client
      .query({ query, variables: override })
      .then(actualResult => {
        return expect(stripSymbols(actualResult.data)).toEqual(
          overriddenResult,
        );
      });

    return Promise.all([basic, withDefault, withOverride]);
  });

  it('should allow fragments on root query', () => {
    // The fragment should be used after the selected fields for the query.
    // Otherwise, the results aren't merged.
    // see: https://github.com/apollographql/apollo-client/issues/1479
    const query = gql`
      query {
        records {
          id
          __typename
        }
        ...QueryFragment
      }

      fragment QueryFragment on Query {
        records {
          name
          __typename
        }
        __typename
      }
    `;

    const data = {
      records: [
        { id: 1, name: 'One', __typename: 'Record' },
        { id: 2, name: 'Two', __typename: 'Record' },
      ],
      __typename: 'Query',
    };

    const ifm = new IntrospectionFragmentMatcher({
      introspectionQueryResultData: {
        __schema: {
          types: [
            {
              kind: 'UNION',
              name: 'Query',
              possibleTypes: [
                {
                  name: 'Record',
                },
              ],
            },
          ],
        },
      },
    });

    return clientRoundtrip(query, { data }, null, ifm);
  });

  it('store can be rehydrated from the server', () => {
    const query = gql`
      query people {
        allPeople(first: 1) {
          people {
            name
          }
        }
      }
    `;

    const data = {
      allPeople: {
        people: [
          {
            name: 'Luke Skywalker',
          },
        ],
      },
    };

    const link = mockSingleLink({
      request: { query },
      result: { data },
    });

    const initialState: any = {
      data: {
        'ROOT_QUERY.allPeople({"first":"1"}).people.0': {
          name: 'Luke Skywalker',
        },
        'ROOT_QUERY.allPeople({"first":1})': {
          people: [
            {
              type: 'id',
              generated: true,
              id: 'ROOT_QUERY.allPeople({"first":"1"}).people.0',
            },
          ],
        },
        ROOT_QUERY: {
          'allPeople({"first":1})': {
            type: 'id',
            id: 'ROOT_QUERY.allPeople({"first":1})',
            generated: true,
          },
        },
        optimistic: [],
      },
    };

    const finalState = assign({}, initialState, {});

    const client = new ApolloClient({
      link,
      cache: new InMemoryCache({ addTypename: false }).restore(
        initialState.data,
      ),
    });

    return client.query({ query }).then(result => {
      expect(stripSymbols(result.data)).toEqual(data);
      expect(finalState.data).toEqual(
        (client.cache as InMemoryCache).extract(),
      );
    });
  });

  it('store can be rehydrated from the server using the shadow method', () => {
    const query = gql`
      query people {
        allPeople(first: 1) {
          people {
            name
          }
        }
      }
    `;

    const data = {
      allPeople: {
        people: [
          {
            name: 'Luke Skywalker',
          },
        ],
      },
    };

    const link = mockSingleLink({
      request: { query },
      result: { data },
    });

    const initialState: any = {
      data: {
        'ROOT_QUERY.allPeople({"first":"1"}).people.0': {
          name: 'Luke Skywalker',
        },
        'ROOT_QUERY.allPeople({"first":1})': {
          people: [
            {
              type: 'id',
              generated: true,
              id: 'ROOT_QUERY.allPeople({"first":"1"}).people.0',
            },
          ],
        },
        ROOT_QUERY: {
          'allPeople({"first":1})': {
            type: 'id',
            id: 'ROOT_QUERY.allPeople({"first":1})',
            generated: true,
          },
        },
        optimistic: [],
      },
    };

    const finalState = assign({}, initialState, {});

    const client = new ApolloClient({
      link,
      cache: new InMemoryCache({ addTypename: false }).restore(
        initialState.data,
      ),
    });

    return client.query({ query }).then(result => {
      expect(stripSymbols(result.data)).toEqual(data);
      expect(finalState.data).toEqual(client.extract());
    });
  });

  it('stores shadow of restore returns the same result as accessing the method directly on the cache', () => {
    const query = gql`
      query people {
        allPeople(first: 1) {
          people {
            name
          }
        }
      }
    `;

    const data = {
      allPeople: {
        people: [
          {
            name: 'Luke Skywalker',
          },
        ],
      },
    };

    const link = mockSingleLink({
      request: { query },
      result: { data },
    });

    const initialState: any = {
      data: {
        'ROOT_QUERY.allPeople({"first":"1"}).people.0': {
          name: 'Luke Skywalker',
        },
        'ROOT_QUERY.allPeople({"first":1})': {
          people: [
            {
              type: 'id',
              generated: true,
              id: 'ROOT_QUERY.allPeople({"first":"1"}).people.0',
            },
          ],
        },
        ROOT_QUERY: {
          'allPeople({"first":1})': {
            type: 'id',
            id: 'ROOT_QUERY.allPeople({"first":1})',
            generated: true,
          },
        },
        optimistic: [],
      },
    };

    const client = new ApolloClient({
      link,
      cache: new InMemoryCache({ addTypename: false }).restore(
        initialState.data,
      ),
    });

    expect(client.restore(initialState.data)).toEqual(
      client.cache.restore(initialState.data),
    );
  });

  it('should return errors correctly for a single query', () => {
    const query = gql`
      query people {
        allPeople(first: 1) {
          people {
            name
          }
        }
      }
    `;

    const errors: GraphQLError[] = [
      {
        name: 'test',
        message: 'Syntax Error GraphQL request (8:9) Expected Name, found EOF',
      },
    ];

    const link = mockSingleLink({
      request: { query },
      result: { errors },
    });

    const client = new ApolloClient({
      link,
      cache: new InMemoryCache({ addTypename: false }),
    });

    return client.query({ query }).catch((error: ApolloError) => {
      expect(error.graphQLErrors).toEqual(errors);
    });
  });

  it('should return GraphQL errors correctly for a single query with an apollo-link enabled network interface', done => {
    const query = gql`
      query people {
        allPeople(first: 1) {
          people {
            name
          }
        }
      }
    `;

    const data = {
      allPeople: {
        people: [
          {
            name: 'Luke Skywalker',
          },
        ],
      },
    };

    const errors: GraphQLError[] = [
      {
        name: 'test',
        message: 'Syntax Error GraphQL request (8:9) Expected Name, found EOF',
      },
    ];

    const link = ApolloLink.from([
      () => {
        return new Observable(observer => {
          observer.next({ data, errors });
        });
      },
    ]);

    const client = new ApolloClient({
      link,
      cache: new InMemoryCache({ addTypename: false }),
    });

    client.query({ query }).catch((error: ApolloError) => {
      expect(error.graphQLErrors).toEqual(errors);
      done();
    });
  });

  xit('should pass a network error correctly on a query using an observable network interface with a warning', done => {
    withWarning(() => {
      const query = gql`
        query people {
          allPeople(first: 1) {
            people {
              name
            }
          }
        }
      `;

      const networkError = new Error('Some kind of network error.');

      const link = ApolloLink.from([
        () => {
          return new Observable(_ => {
            throw networkError;
          });
        },
      ]);

      const client = new ApolloClient({
        link,
        cache: new InMemoryCache({ addTypename: false }),
      });

      client.query({ query }).catch((error: ApolloError) => {
        expect(error.networkError).toBeDefined();
        expect(error.networkError!.message).toEqual(networkError.message);
        done();
      });
    }, /deprecated/);
  });

  it('should pass a network error correctly on a query with apollo-link network interface', done => {
    const query = gql`
      query people {
        allPeople(first: 1) {
          people {
            name
          }
        }
      }
    `;

    const networkError = new Error('Some kind of network error.');

    const link = ApolloLink.from([
      () => {
        return new Observable(_ => {
          throw networkError;
        });
      },
    ]);

    const client = new ApolloClient({
      link,
      cache: new InMemoryCache({ addTypename: false }),
    });

    client.query({ query }).catch((error: ApolloError) => {
      expect(error.networkError).toBeDefined();
      expect(error.networkError!.message).toEqual(networkError.message);
      done();
    });
  });

  it('should not warn when receiving multiple results from apollo-link network interface', () => {
    const query = gql`
      query people {
        allPeople(first: 1) {
          people {
            name
          }
        }
      }
    `;

    const data = {
      allPeople: {
        people: [
          {
            name: 'Luke Skywalker',
          },
        ],
      },
    };

    const link = ApolloLink.from([() => Observable.of({ data }, { data })]);

    const client = new ApolloClient({
      link,
      cache: new InMemoryCache({ addTypename: false }),
    });

    return client.query({ query }).then((result: ExecutionResult) => {
      expect(stripSymbols(result.data)).toEqual(data);
    });
  });

  xit('should surface errors in observer.next as uncaught', done => {
    const expectedError = new Error('this error should not reach the store');
    const listeners = process.listeners('uncaughtException');
    const oldHandler = listeners[listeners.length - 1];
    const handleUncaught = (e: Error) => {
      console.log(e);
      process.removeListener('uncaughtException', handleUncaught);
      if (typeof oldHandler === 'function')
        process.addListener('uncaughtException', oldHandler);
      if (e === expectedError) {
        done();
      } else {
        done.fail(e);
      }
    };
    process.removeListener('uncaughtException', oldHandler);
    process.addListener('uncaughtException', handleUncaught);

    const query = gql`
      query people {
        allPeople(first: 1) {
          people {
            name
          }
        }
      }
    `;

    const data = {
      allPeople: {
        people: [
          {
            name: 'Luke Skywalker',
          },
        ],
      },
    };

    const link = mockSingleLink({
      request: { query },
      result: { data },
    });

    const client = new ApolloClient({
      link,
      cache: new InMemoryCache({ addTypename: false }),
    });

    const handle = client.watchQuery({ query });

    handle.subscribe({
      next() {
        throw expectedError;
      },
    });
  });

  xit('should surfaces errors in observer.error as uncaught', done => {
    const expectedError = new Error('this error should not reach the store');
    const listeners = process.listeners('uncaughtException');
    const oldHandler = listeners[listeners.length - 1];
    const handleUncaught = (e: Error) => {
      process.removeListener('uncaughtException', handleUncaught);
      process.addListener('uncaughtException', oldHandler);
      if (e === expectedError) {
        done();
      } else {
        done.fail(e);
      }
    };
    process.removeListener('uncaughtException', oldHandler);
    process.addListener('uncaughtException', handleUncaught);

    const query = gql`
      query people {
        allPeople(first: 1) {
          people {
            name
          }
        }
      }
    `;

    const link = mockSingleLink({
      request: { query },
      result: {},
    });

    const client = new ApolloClient({
      link,
      cache: new InMemoryCache({ addTypename: false }),
    });

    const handle = client.watchQuery({ query });
    handle.subscribe({
      next() {
        done.fail(new Error('did not expect next to be called'));
      },
      error() {
        throw expectedError;
      },
    });
  });

  it('should allow for subscribing to a request', done => {
    const query = gql`
      query people {
        allPeople(first: 1) {
          people {
            name
          }
        }
      }
    `;

    const data = {
      allPeople: {
        people: [
          {
            name: 'Luke Skywalker',
          },
        ],
      },
    };

    const link = mockSingleLink({
      request: { query },
      result: { data },
    });

    const client = new ApolloClient({
      link,
      cache: new InMemoryCache({ addTypename: false }),
    });

    const handle = client.watchQuery({ query });

    handle.subscribe({
      next(result) {
        expect(stripSymbols(result.data)).toEqual(data);
        done();
      },
    });
  });

  it('should be able to transform queries', () => {
    const query = gql`
      query {
        author {
          firstName
          lastName
        }
      }
    `;
    const transformedQuery = gql`
      query {
        author {
          firstName
          lastName
          __typename
        }
      }
    `;

    const result = {
      author: {
        firstName: 'John',
        lastName: 'Smith',
      },
    };
    const transformedResult = {
      author: {
        firstName: 'John',
        lastName: 'Smith',
        __typename: 'Author',
      },
    };

    const link = mockSingleLink(
      {
        request: { query },
        result: { data: result },
      },
      {
        request: { query: transformedQuery },
        result: { data: transformedResult },
      },
    );

    const client = new ApolloClient({
      link,
      cache: new InMemoryCache({ addTypename: true }),
    });

    return client.query({ query }).then(actualResult => {
      expect(stripSymbols(actualResult.data)).toEqual(transformedResult);
    });
  });

  it('should be able to transform queries on network-only fetches', () => {
    const query = gql`
      query {
        author {
          firstName
          lastName
        }
      }
    `;
    const transformedQuery = gql`
      query {
        author {
          firstName
          lastName
          __typename
        }
      }
    `;
    const result = {
      author: {
        firstName: 'John',
        lastName: 'Smith',
      },
    };
    const transformedResult = {
      author: {
        firstName: 'John',
        lastName: 'Smith',
        __typename: 'Author',
      },
    };
    const link = mockSingleLink(
      {
        request: { query },
        result: { data: result },
      },
      {
        request: { query: transformedQuery },
        result: { data: transformedResult },
      },
    );

    const client = new ApolloClient({
      link,
      cache: new InMemoryCache({ addTypename: true }),
    });

    return client
      .query({ fetchPolicy: 'network-only', query })
      .then(actualResult => {
        expect(stripSymbols(actualResult.data)).toEqual(transformedResult);
      });
  });

  it('should handle named fragments on mutations', () => {
    const mutation = gql`
      mutation {
        starAuthor(id: 12) {
          author {
            __typename
            ...authorDetails
          }
        }
      }

      fragment authorDetails on Author {
        firstName
        lastName
      }
    `;
    const result = {
      starAuthor: {
        author: {
          __typename: 'Author',
          firstName: 'John',
          lastName: 'Smith',
        },
      },
    };
    const link = mockSingleLink({
      request: { query: mutation },
      result: { data: result },
    });
    const client = new ApolloClient({
      link,
      cache: new InMemoryCache({ addTypename: false }),
    });

    return client.mutate({ mutation }).then(actualResult => {
      expect(stripSymbols(actualResult.data)).toEqual(result);
    });
  });

  it('should be able to handle named fragments on network-only queries', () => {
    const query = gql`
      fragment authorDetails on Author {
        firstName
        lastName
      }

      query {
        author {
          __typename
          ...authorDetails
        }
      }
    `;
    const result = {
      author: {
        __typename: 'Author',
        firstName: 'John',
        lastName: 'Smith',
      },
    };

    const link = mockSingleLink({
      request: { query },
      result: { data: result },
    });

    const client = new ApolloClient({
      link,
      cache: new InMemoryCache({ addTypename: false }),
    });

    return client
      .query({ fetchPolicy: 'network-only', query })
      .then(actualResult => {
        expect(stripSymbols(actualResult.data)).toEqual(result);
      });
  });

  it('should be able to handle named fragments with multiple fragments', () => {
    const query = gql`
      query {
        author {
          __typename
          ...authorDetails
          ...moreDetails
        }
      }

      fragment authorDetails on Author {
        firstName
        lastName
      }

      fragment moreDetails on Author {
        address
      }
    `;
    const result = {
      author: {
        __typename: 'Author',
        firstName: 'John',
        lastName: 'Smith',
        address: '1337 10th St.',
      },
    };

    const link = mockSingleLink({
      request: { query },
      result: { data: result },
    });
    const client = new ApolloClient({
      link,
      cache: new InMemoryCache({ addTypename: false }),
    });

    return client.query({ query }).then(actualResult => {
      expect(stripSymbols(actualResult.data)).toEqual(result);
    });
  });

  it('should be able to handle named fragments', () => {
    const query = gql`
      query {
        author {
          __typename
          ...authorDetails
        }
      }

      fragment authorDetails on Author {
        firstName
        lastName
      }
    `;
    const result = {
      author: {
        __typename: 'Author',
        firstName: 'John',
        lastName: 'Smith',
      },
    };

    const link = mockSingleLink({
      request: { query },
      result: { data: result },
    });
    const client = new ApolloClient({
      link,
      cache: new InMemoryCache({ addTypename: false }),
    });

    return client.query({ query }).then(actualResult => {
      expect(stripSymbols(actualResult.data)).toEqual(result);
    });
  });

  it('should be able to handle inlined fragments on an Interface type', () => {
    const query = gql`
      query items {
        items {
          ...ItemFragment
          __typename
        }
      }

      fragment ItemFragment on Item {
        id
        __typename
        ... on ColorItem {
          color
          __typename
        }
      }
    `;
    const result = {
      items: [
        {
          __typename: 'ColorItem',
          id: '27tlpoPeXm6odAxj3paGQP',
          color: 'red',
        },
        {
          __typename: 'MonochromeItem',
          id: '1t3iFLsHBm4c4RjOMdMgOO',
        },
      ],
    };

    const fancyFragmentMatcher = (
      idValue: any, // TODO types, please.
      typeCondition: string,
      context: any,
    ): boolean => {
      const obj = context.store.get(idValue.id);

      if (!obj) {
        return false;
      }

      const implementingTypesMap: { [key: string]: string[] } = {
        Item: ['ColorItem', 'MonochromeItem'],
      };

      if (obj.__typename === typeCondition) {
        return true;
      }

      const implementingTypes = implementingTypesMap[typeCondition];
      if (implementingTypes && implementingTypes.indexOf(obj.__typename) > -1) {
        return true;
      }

      return false;
    };

    const link = mockSingleLink({
      request: { query },
      result: { data: result },
    });
    const client = new ApolloClient({
      link,
      cache: new InMemoryCache({
        fragmentMatcher: { match: fancyFragmentMatcher },
      }),
    });
    return client.query({ query }).then((actualResult: any) => {
      expect(stripSymbols(actualResult.data)).toEqual(result);
    });
  });

  it('should be able to handle inlined fragments on an Interface type with introspection fragment matcher', () => {
    const query = gql`
      query items {
        items {
          ...ItemFragment
          __typename
        }
      }

      fragment ItemFragment on Item {
        id
        ... on ColorItem {
          color
          __typename
        }
        __typename
      }
    `;
    const result = {
      items: [
        {
          __typename: 'ColorItem',
          id: '27tlpoPeXm6odAxj3paGQP',
          color: 'red',
        },
        {
          __typename: 'MonochromeItem',
          id: '1t3iFLsHBm4c4RjOMdMgOO',
        },
      ],
    };

    const link = mockSingleLink({
      request: { query },
      result: { data: result },
    });

    const ifm = new IntrospectionFragmentMatcher({
      introspectionQueryResultData: {
        __schema: {
          types: [
            {
              kind: 'UNION',
              name: 'Item',
              possibleTypes: [
                {
                  name: 'ColorItem',
                },
                {
                  name: 'MonochromeItem',
                },
              ],
            },
          ],
        },
      },
    });

    const client = new ApolloClient({
      link,
      cache: new InMemoryCache({ fragmentMatcher: ifm }),
    });

    return client.query({ query }).then(actualResult => {
      expect(stripSymbols(actualResult.data)).toEqual(result);
    });
  });

  it('should call updateQueries and update after mutation on query with inlined fragments on an Interface type', done => {
    const query = gql`
      query items {
        items {
          ...ItemFragment
          __typename
        }
      }

      fragment ItemFragment on Item {
        id
        ... on ColorItem {
          color
          __typename
        }
        __typename
      }
    `;
    const result = {
      items: [
        {
          __typename: 'ColorItem',
          id: '27tlpoPeXm6odAxj3paGQP',
          color: 'red',
        },
        {
          __typename: 'MonochromeItem',
          id: '1t3iFLsHBm4c4RjOMdMgOO',
        },
      ],
    };

    const mutation = gql`
      mutation myMutationName {
        fortuneCookie
      }
    `;
    const mutationResult = {
      fortuneCookie: 'The waiter spit in your food',
    };

    const link = mockSingleLink(
      {
        request: { query },
        result: { data: result },
      },
      {
        request: { query: mutation },
        result: { data: mutationResult },
      },
    );

    const ifm = new IntrospectionFragmentMatcher({
      introspectionQueryResultData: {
        __schema: {
          types: [
            {
              kind: 'UNION',
              name: 'Item',
              possibleTypes: [
                {
                  name: 'ColorItem',
                },
                {
                  name: 'MonochromeItem',
                },
              ],
            },
          ],
        },
      },
    });

    const client = new ApolloClient({
      link,
      cache: new InMemoryCache({ fragmentMatcher: ifm }),
    });

    const queryUpdaterSpy = jest.fn();
    const queryUpdater = (prev: any) => {
      queryUpdaterSpy();
      return prev;
    };
    const updateQueries = {
      items: queryUpdater,
    };

    const updateSpy = jest.fn();

    const obs = client.watchQuery({ query });

    const sub = obs.subscribe({
      next() {
        client
          .mutate({ mutation, updateQueries, update: updateSpy })
          .then(() => {
            expect(queryUpdaterSpy).toBeCalled();
            expect(updateSpy).toBeCalled();
            sub.unsubscribe();
            done();
          })
          .catch(err => {
            done.fail(err);
          });
      },
      error(err) {
        done.fail(err);
      },
    });
  });

  it('should send operationName along with the query to the server', () => {
    const query = gql`
      query myQueryName {
        fortuneCookie
      }
    `;
    const data = {
      fortuneCookie: 'The waiter spit in your food',
    };
    const link = ApolloLink.from([
      request => {
        expect(request.operationName).toBe('myQueryName');
        return Observable.of({ data });
      },
    ]);
    const client = new ApolloClient({
      link,
      cache: new InMemoryCache({ addTypename: false }),
    });

    return client.query({ query }).then(actualResult => {
      expect(stripSymbols(actualResult.data)).toEqual(data);
    });
  });

  it('should send operationName along with the mutation to the server', () => {
    const mutation = gql`
      mutation myMutationName {
        fortuneCookie
      }
    `;
    const data = {
      fortuneCookie: 'The waiter spit in your food',
    };
    const link = ApolloLink.from([
      request => {
        expect(request.operationName).toBe('myMutationName');
        return Observable.of({ data });
      },
    ]);
    const client = new ApolloClient({
      link,
      cache: new InMemoryCache({ addTypename: false }),
    });

    return client.mutate({ mutation }).then(actualResult => {
      expect(stripSymbols(actualResult.data)).toEqual(data);
    });
  });

  it('does not deduplicate queries if option is set to false', () => {
    const queryDoc = gql`
      query {
        author {
          name
        }
      }
    `;
    const data = {
      author: {
        name: 'Jonas',
      },
    };
    const data2 = {
      author: {
        name: 'Dhaivat',
      },
    };

    // we have two responses for identical queries, but only the first should be requested.
    // the second one should never make it through to the network interface.
    const link = mockSingleLink(
      {
        request: { query: queryDoc },
        result: { data },
        delay: 10,
      },
      {
        request: { query: queryDoc },
        result: { data: data2 },
      },
    );
    const client = new ApolloClient({
      link,
      cache: new InMemoryCache({ addTypename: false }),

      queryDeduplication: false,
    });

    const q1 = client.query({ query: queryDoc });
    const q2 = client.query({ query: queryDoc });

    // if deduplication happened, result2.data will equal data.
    return Promise.all([q1, q2]).then(([result1, result2]) => {
      expect(stripSymbols(result1.data)).toEqual(data);
      expect(stripSymbols(result2.data)).toEqual(data2);
    });
  });

  it('deduplicates queries by default', () => {
    const queryDoc = gql`
      query {
        author {
          name
        }
      }
    `;
    const data = {
      author: {
        name: 'Jonas',
      },
    };
    const data2 = {
      author: {
        name: 'Dhaivat',
      },
    };

    // we have two responses for identical queries, but only the first should be requested.
    // the second one should never make it through to the network interface.
    const link = mockSingleLink(
      {
        request: { query: queryDoc },
        result: { data },
        delay: 10,
      },
      {
        request: { query: queryDoc },
        result: { data: data2 },
      },
    );
    const client = new ApolloClient({
      link,
      cache: new InMemoryCache({ addTypename: false }),
    });

    const q1 = client.query({ query: queryDoc });
    const q2 = client.query({ query: queryDoc });

    // if deduplication didn't happen, result.data will equal data2.
    return Promise.all([q1, q2]).then(([result1, result2]) => {
      expect(result1.data).toEqual(result2.data);
    });
  });

  describe('deprecated options', () => {
    const query = gql`
      query people {
        name
      }
    `;

    it('errors when returnPartialData is used on query', () => {
      const client = new ApolloClient({
        link: ApolloLink.empty(),
        cache: new InMemoryCache(),
      });
      expect(() => {
        client.query({ query, returnPartialData: true } as WatchQueryOptions);
      }).toThrowError(/returnPartialData/);
    });

    it('errors when returnPartialData is used on watchQuery', () => {
      const client = new ApolloClient({
        link: ApolloLink.empty(),
        cache: new InMemoryCache(),
      });
      expect(() => {
        client.query({ query, returnPartialData: true } as WatchQueryOptions);
      }).toThrowError(/returnPartialData/);
    });
  });

  describe('accepts dataIdFromObject option', () => {
    const query = gql`
      query people {
        allPeople(first: 1) {
          people {
            id
            name
          }
        }
      }
    `;

    const data = {
      allPeople: {
        people: [
          {
            id: '1',
            name: 'Luke Skywalker',
          },
        ],
      },
    };

    it('for internal store', () => {
      const link = mockSingleLink({
        request: { query },
        result: { data },
      });

      const client = new ApolloClient({
        link,

        cache: new InMemoryCache({
          dataIdFromObject: (obj: { id: any }) => obj.id,
          addTypename: false,
        }),
      });

      return client.query({ query }).then(result => {
        expect(stripSymbols(result.data)).toEqual(data);
        expect((client.cache as InMemoryCache).extract()['1']).toEqual({
          id: '1',
          name: 'Luke Skywalker',
        });
      });
    });
  });

  describe('cache-and-network fetchPolicy', () => {
    const query = gql`
      query number {
        myNumber {
          n
        }
      }
    `;

    const initialData = {
      myNumber: {
        n: 1,
      },
    };
    const networkFetch = {
      myNumber: {
        n: 2,
      },
    };

    // Test that cache-and-network can only be used on watchQuery, not query.
    it('errors when being used on query', () => {
      const client = new ApolloClient({
        link: ApolloLink.empty(),
        cache: new InMemoryCache(),
      });
      expect(() => {
        client.query({ query, fetchPolicy: 'cache-and-network' });
      }).toThrowError(/cache-and-network fetchPolicy/);
    });

    it('errors when being used on query with defaultOptions', () => {
      const client = new ApolloClient({
        link: ApolloLink.empty(),
        cache: new InMemoryCache(),
        defaultOptions: {
          query: {
            fetchPolicy: 'cache-and-network',
          },
        },
      });
      expect(() => {
        client.query({ query });
      }).toThrowError(/cache-and-network fetchPolicy/);
    });

    it('fetches from cache first, then network', done => {
      const link = mockSingleLink({
        request: { query },
        result: { data: networkFetch },
      });

      const client = new ApolloClient({
        link,
        cache: new InMemoryCache({ addTypename: false }),
      });

      client.writeQuery({ query, data: initialData });

      const obs = client.watchQuery({
        query,
        fetchPolicy: 'cache-and-network',
      });

      subscribeAndCount(done, obs, (handleCount, result) => {
        if (handleCount === 1) {
          expect(stripSymbols(result.data)).toEqual(initialData);
        } else if (handleCount === 2) {
          expect(stripSymbols(result.data)).toEqual(networkFetch);
          done();
        }
      });
    });

    it('does not fail if cache entry is not present', done => {
      const link = mockSingleLink({
        request: { query },
        result: { data: networkFetch },
      });
      const client = new ApolloClient({
        link,
        cache: new InMemoryCache({ addTypename: false }),
      });

      const obs = client.watchQuery({
        query,
        fetchPolicy: 'cache-and-network',
      });

      subscribeAndCount(done, obs, (handleCount, result) => {
        if (handleCount === 1) {
          expect(result.data).toBe(undefined);
          expect(result.loading).toBe(true);
        } else if (handleCount === 2) {
          expect(stripSymbols(result.data)).toEqual(networkFetch);
          expect(result.loading).toBe(false);
          done();
        }
      });
    });

    it('fails if network request fails', done => {
      const link = mockSingleLink(); // no queries = no replies.
      const client = new ApolloClient({
        link,
        cache: new InMemoryCache({ addTypename: false }),
      });

      const obs = client.watchQuery({
        query,
        fetchPolicy: 'cache-and-network',
      });

      let count = 0;
      obs.subscribe({
        next: result => {
          expect(result.data).toBe(undefined);
          expect(result.loading).toBe(true);
          count++;
        },
        error: e => {
          expect(e.message).toMatch(/No more mocked responses/);
          expect(count).toBe(1); // make sure next was called.
          setTimeout(done, 100);
        },
      });
    });

    it('fetches from cache first, then network and does not have an unhandled error', done => {
      const link = mockSingleLink({
        request: { query },
        result: { errors: [{ message: 'network failure' }] },
      });

      const client = new ApolloClient({
        link,
        cache: new InMemoryCache({ addTypename: false }),
      });

      client.writeQuery({ query, data: initialData });

      const obs = client.watchQuery({
        query,
        fetchPolicy: 'cache-and-network',
      });
      let shouldFail = true;
      process.once('unhandledRejection', rejection => {
        if (shouldFail) done.fail('promise had an unhandledRejection');
      });
      let count = 0;
      obs.subscribe({
        next: result => {
          expect(stripSymbols(result.data)).toEqual(initialData);
          expect(result.loading).toBe(true);
          count++;
        },
        error: e => {
          expect(e.message).toMatch(/network failure/);
          expect(count).toBe(1); // make sure next was called.
          setTimeout(() => {
            shouldFail = false;
            done();
          }, 0);
        },
      });
    });
  });

  describe('standby queries', () => {
    // XXX queries can only be set to standby by setOptions. This is simply out of caution,
    // not some fundamental reason. We just want to make sure they're not used in unanticipated ways.
    // If there's a good use-case, the error and test could be removed.
    it('cannot be started with watchQuery or query', () => {
      const client = new ApolloClient({
        link: ApolloLink.empty(),
        cache: new InMemoryCache(),
      });
      expect(() =>
        client.watchQuery({
          query: gql`
            {
              abc
            }
          `,
          fetchPolicy: 'standby',
        }),
      ).toThrowError(
        'client.watchQuery cannot be called with fetchPolicy set to "standby"',
      );
    });

    it('are not watching the store or notifying on updates', done => {
      const query = gql`
        {
          test
        }
      `;
      const data = { test: 'ok' };
      const data2 = { test: 'not ok' };

      const link = mockSingleLink({
        request: { query },
        result: { data },
      });

      const client = new ApolloClient({ link, cache: new InMemoryCache() });

      const obs = client.watchQuery({ query, fetchPolicy: 'cache-first' });

      let handleCalled = false;
      subscribeAndCount(done, obs, (handleCount, result) => {
        if (handleCount === 1) {
          expect(stripSymbols(result.data)).toEqual(data);
          obs.setOptions({ fetchPolicy: 'standby' }).then(() => {
            client.writeQuery({ query, data: data2 });
            // this write should be completely ignored by the standby query
          });
          setTimeout(() => {
            if (!handleCalled) {
              done();
            }
          }, 20);
        }
        if (handleCount === 2) {
          handleCalled = true;
          done.fail(
            new Error('Handle should never be called on standby query'),
          );
        }
      });
    });

    it('return the current result when coming out of standby', done => {
      const query = gql`
        {
          test
        }
      `;
      const data = { test: 'ok' };
      const data2 = { test: 'not ok' };

      const link = mockSingleLink({
        request: { query },
        result: { data },
      });

      const client = new ApolloClient({ link, cache: new InMemoryCache() });

      const obs = client.watchQuery({ query, fetchPolicy: 'cache-first' });

      let handleCalled = false;
      subscribeAndCount(done, obs, (handleCount, result) => {
        if (handleCount === 1) {
          expect(stripSymbols(result.data)).toEqual(data);
          obs.setOptions({ fetchPolicy: 'standby' }).then(() => {
            client.writeQuery({ query, data: data2 });
            // this write should be completely ignored by the standby query
            setTimeout(() => {
              obs.setOptions({ fetchPolicy: 'cache-first' });
            }, 10);
          });
        }
        if (handleCount === 2) {
          handleCalled = true;
          expect(stripSymbols(result.data)).toEqual(data2);
          done();
        }
      });
    });
  });

  describe('network-only fetchPolicy', () => {
    const query = gql`
      query number {
        myNumber {
          n
        }
      }
    `;

    const firstFetch = {
      myNumber: {
        n: 1,
      },
    };
    const secondFetch = {
      myNumber: {
        n: 2,
      },
    };

    let link: any;
    beforeEach(() => {
      link = mockSingleLink(
        {
          request: { query },
          result: { data: firstFetch },
        },
        {
          request: { query },
          result: { data: secondFetch },
        },
      );
      //
    });

    afterAll(() => jest.useRealTimers());

    it('forces the query to rerun', () => {
      const client = new ApolloClient({
        link,
        cache: new InMemoryCache({ addTypename: false }),
      });

      // Run a query first to initialize the store
      return (
        client
          .query({ query })
          // then query for real
          .then(() => client.query({ query, fetchPolicy: 'network-only' }))
          .then(result => {
            expect(stripSymbols(result.data)).toEqual({ myNumber: { n: 2 } });
          })
      );
    });

    it('can be disabled with ssrMode', () => {
      const client = new ApolloClient({
        link,
        ssrMode: true,
        cache: new InMemoryCache({ addTypename: false }),
      });

      const options: WatchQueryOptions = { query, fetchPolicy: 'network-only' };

      // Run a query first to initialize the store
      return (
        client
          .query({ query })
          // then query for real
          .then(() => client.query(options))
          .then(result => {
            expect(stripSymbols(result.data)).toEqual({ myNumber: { n: 1 } });

            // Test that options weren't mutated, issue #339
            expect(options).toEqual({
              query,
              fetchPolicy: 'network-only',
            });
          })
      );
    });

    it('can temporarily be disabled with ssrForceFetchDelay', () => {
      jest.useFakeTimers();
      const client = new ApolloClient({
        link,
        ssrForceFetchDelay: 100,
        cache: new InMemoryCache({ addTypename: false }),
      });

      // Run a query first to initialize the store
      const outerPromise = client
        .query({ query })
        // then query for real
        .then(() => {
          const promise = client.query({ query, fetchPolicy: 'network-only' });
          jest.runTimersToTime(0);
          return promise;
        })
        .then(result => {
          expect(stripSymbols(result.data)).toEqual({ myNumber: { n: 1 } });
          jest.runTimersToTime(100);
          const promise = client.query({ query, fetchPolicy: 'network-only' });
          jest.runTimersToTime(0);
          return promise;
        })
        .then(result => {
          expect(stripSymbols(result.data)).toEqual({ myNumber: { n: 2 } });
        });
      jest.runTimersToTime(0);
      return outerPromise;
    });
  });

  it('should expose a method called printAST that is prints graphql queries', () => {
    const query = gql`
      query {
        fortuneCookie
      }
    `;

    expect(printAST(query)).toBe(print(query));
  });

  it('should pass a network error correctly on a mutation', done => {
    const mutation = gql`
      mutation {
        person {
          firstName
          lastName
        }
      }
    `;
    const data = {
      person: {
        firstName: 'John',
        lastName: 'Smith',
      },
    };
    const networkError = new Error('Some kind of network error.');
    const client = new ApolloClient({
      link: mockSingleLink({
        request: { query: mutation },
        result: { data },
        error: networkError,
      }),
      cache: new InMemoryCache({ addTypename: false }),
    });

    client
      .mutate({ mutation })
      .then(_ => {
        done.fail(new Error('Returned a result when it should not have.'));
      })
      .catch((error: ApolloError) => {
        expect(error.networkError).toBeDefined();
        expect(error.networkError!.message).toBe(networkError.message);
        done();
      });
  });

  it('should pass a GraphQL error correctly on a mutation', done => {
    const mutation = gql`
      mutation {
        newPerson {
          person {
            firstName
            lastName
          }
        }
      }
    `;
    const data = {
      person: {
        firstName: 'John',
        lastName: 'Smith',
      },
    };
    const errors = [new Error('Some kind of GraphQL error.')];
    const client = new ApolloClient({
      link: mockSingleLink({
        request: { query: mutation },
        result: { data, errors },
      }),
      cache: new InMemoryCache({ addTypename: false }),
    });
    client
      .mutate({ mutation })
      .then(_ => {
        done.fail(new Error('Returned a result when it should not have.'));
      })
      .catch((error: ApolloError) => {
        expect(error.graphQLErrors).toBeDefined();
        expect(error.graphQLErrors.length).toBe(1);
        expect(error.graphQLErrors[0].message).toBe(errors[0].message);
        done();
      });
  });
  it('should allow errors to be returned from a mutation', done => {
    const mutation = gql`
      mutation {
        newPerson {
          person {
            firstName
            lastName
          }
        }
      }
    `;
    const data = {
      person: {
        firstName: 'John',
        lastName: 'Smith',
      },
    };
    const errors = [new Error('Some kind of GraphQL error.')];
    const client = new ApolloClient({
      link: mockSingleLink({
        request: { query: mutation },
        result: { data, errors },
      }),
      cache: new InMemoryCache({ addTypename: false }),
    });
    client
      .mutate({ mutation, errorPolicy: 'all' })
      .then(result => {
        expect(result.errors).toBeDefined();
        expect(result.errors.length).toBe(1);
        expect(result.errors[0].message).toBe(errors[0].message);
        expect(result.data).toEqual(data);
        done();
      })
      .catch((error: ApolloError) => {
        throw error;
      });
  });
  it('should strip errors on a mutation if ignored', done => {
    const mutation = gql`
      mutation {
        newPerson {
          person {
            firstName
            lastName
          }
        }
      }
    `;
    const data = {
      person: {
        firstName: 'John',
        lastName: 'Smith',
      },
    };
    const errors = [new Error('Some kind of GraphQL error.')];
    const client = new ApolloClient({
      link: mockSingleLink({
        request: { query: mutation },
        result: { data, errors },
      }),
      cache: new InMemoryCache({ addTypename: false }),
    });
    client
      .mutate({ mutation, errorPolicy: 'ignore' })
      .then(result => {
        expect(result.errors).toBeUndefined();
        expect(stripSymbols(result.data)).toEqual(data);
        done();
      })
      .catch((error: ApolloError) => {
        throw error;
      });
  });

  it('should rollback optimistic after mutation got a GraphQL error', done => {
    const mutation = gql`
      mutation {
        newPerson {
          person {
            firstName
            lastName
          }
        }
      }
    `;
    const data = {
      newPerson: {
        person: {
          firstName: 'John',
          lastName: 'Smith',
        },
      },
    };
    const errors = [new Error('Some kind of GraphQL error.')];
    const client = new ApolloClient({
      link: mockSingleLink({
        request: { query: mutation },
        result: { data, errors },
      }),
      cache: new InMemoryCache({ addTypename: false }),
    });
    const mutatePromise = client.mutate({
      mutation,
      optimisticResponse: {
        newPerson: {
          person: {
            firstName: 'John*',
            lastName: 'Smith*',
          },
        },
      },
    });
    expect((client.cache as any).optimistic.length).toBe(1);
    mutatePromise
      .then(_ => {
        done.fail(new Error('Returned a result when it should not have.'));
      })
      .catch((_: ApolloError) => {
        expect((client.cache as any).optimistic.length).toBe(0);
        done();
      });
  });

  it('has a resetStore method which calls QueryManager', done => {
    const client = new ApolloClient({
      link: ApolloLink.empty(),
      cache: new InMemoryCache(),
    });
    client.queryManager = {
      clearStore: () => {
        done();
      },
    } as QueryManager;
    client.resetStore();
  });

  it('has an onResetStore method which takes a callback to be called after resetStore', async () => {
    const client = new ApolloClient({
      link: ApolloLink.empty(),
      cache: new InMemoryCache(),
    });

    const onResetStore = jest.fn();
    client.onResetStore(onResetStore);

    await client.resetStore();

    expect(onResetStore).toHaveBeenCalled();
  });

  it('onResetStore returns a method that unsubscribes the callback', async () => {
    const client = new ApolloClient({
      link: ApolloLink.empty(),
      cache: new InMemoryCache(),
    });

    const onResetStore = jest.fn();
    const unsubscribe = client.onResetStore(onResetStore);

    unsubscribe();

    await client.resetStore();
    expect(onResetStore).not.toHaveBeenCalled();
  });

  it('resetStore waits until all onResetStore callbacks are called', async () => {
    const delay = time => new Promise(r => setTimeout(r, time));

    const client = new ApolloClient({
      link: ApolloLink.empty(),
      cache: new InMemoryCache(),
    });

    let count = 0;
    const onResetStoreOne = jest.fn(async () => {
      expect(count).toEqual(0);
      await delay(10).then(() => count++);
      expect(count).toEqual(1);
    });

    const onResetStoreTwo = jest.fn(async () => {
      expect(count).toEqual(0);
      await delay(11).then(() => count++);
      expect(count).toEqual(2);
    });

    client.onResetStore(onResetStoreOne);
    client.onResetStore(onResetStoreTwo);

    expect(count).toEqual(0);
    await client.resetStore();
    expect(count).toEqual(2);
  });

  it('invokes onResetStore callbacks before notifying queries during resetStore call', async () => {
    const delay = time => new Promise(r => setTimeout(r, time));

    const query = gql`
      query {
        author {
          firstName
          lastName
        }
      }
    `;

    const data = {
      author: {
        __typename: 'Author',
        firstName: 'John',
        lastName: 'Smith',
      },
    };

    const data2 = {
      author: {
        __typename: 'Author',
        firstName: 'Joe',
        lastName: 'Joe',
      },
    };

    let timesFired = 0;
    const link = ApolloLink.from([
      new ApolloLink(
        () =>
          new Observable(observer => {
            timesFired += 1;
            observer.next({ data });
            return;
          }),
      ),
    ]);

    const client = new ApolloClient({
      link,
      cache: new InMemoryCache(),
    });

    let count = 0;
    const onResetStoreOne = jest.fn(async () => {
      expect(count).toEqual(0);
      await delay(10).then(() => count++);
      expect(count).toEqual(1);
    });

    const onResetStoreTwo = jest.fn(async () => {
      expect(count).toEqual(0);
      await delay(11).then(() => count++);
      expect(count).toEqual(2);

      try {
        console.log(client.readQuery({ query }));
        fail('should not see any data');
      } catch (e) {
        expect(e.message).toMatch(/Can't find field/);
      }

      client.cache.writeQuery({ query, data: data2 });
    });

    client.onResetStore(onResetStoreOne);
    client.onResetStore(onResetStoreTwo);

    let called = false;
    const next = jest.fn(async d => {
      if (called) {
        expect(onResetStoreOne).toHaveBeenCalled();
      } else {
        expect(stripSymbols(d.data)).toEqual(data);
        called = true;
      }
    });

    const observable = client
      .watchQuery<any>({
        query,
        notifyOnNetworkStatusChange: false,
      })
      .subscribe({
        next,
        error: fail,
        complete: fail,
      });

    expect(count).toEqual(0);
    await client.resetStore();
    expect(count).toEqual(2);
    //watchQuery should only receive data twice
    expect(next).toHaveBeenCalledTimes(2);
  });

  it('has a reFetchObservableQueries method which calls QueryManager', done => {
    const client = new ApolloClient({
      link: ApolloLink.empty(),
      cache: new InMemoryCache(),
    });
    client.queryManager = {
      reFetchObservableQueries: () => {
        done();
      },
    } as QueryManager;
    client.reFetchObservableQueries();
  });

  it('should enable dev tools logging', () => {
    const query = gql`
      query people {
        allPeople(first: 1) {
          people {
            name
          }
        }
      }
    `;

    const data = {
      allPeople: {
        people: [
          {
            name: 'Luke Skywalker',
          },
        ],
      },
    };

    // it('with self-made store', () => {
    //   const link = mockSingleLink({
    //     request: { query: cloneDeep(query) },
    //     result: { data },
    //   });
    //
    //   const client = new ApolloClient({
    //     link,
    //     cache: new InMemoryCache({ addTypename: false }),
    //   });
    //
    //   const log: any[] = [];
    //   client.__actionHookForDevTools((entry: any) => {
    //     log.push(entry);
    //   });
    //
    //   return client.query({ query }).then(() => {
    //     expect(log.length).toBe(2);
    //     expect(log[1].state.queries['0'].loading).toBe(false);
    //   });
    // });
  });

  it('should propagate errors from network interface to observers', done => {
    const link = ApolloLink.from([
      () =>
        new Observable(x => {
          x.error(new Error('Uh oh!'));
          return;
        }),
    ]);

    const client = new ApolloClient({
      link,
      cache: new InMemoryCache({ addTypename: false }),
    });

    const handle = client.watchQuery({
      query: gql`
        query {
          a
          b
          c
        }
      `,
    });

    handle.subscribe({
      error(error) {
        expect(error.message).toBe('Network error: Uh oh!');
        done();
      },
    });
  });

  it('should throw a GraphQL error', () => {
    const query = gql`
      query {
        posts {
          foo
          __typename
        }
      }
    `;
    const errors: GraphQLError[] = [
      {
        name: 'test',
        message: 'Cannot query field "foo" on type "Post".',
      },
    ];
    const link = mockSingleLink({
      request: { query },
      result: { errors },
    });
    const client = new ApolloClient({
      link,
      cache: new InMemoryCache(),
    });

    return client.query({ query }).catch(err => {
      expect(err.message).toBe(
        'GraphQL error: Cannot query field "foo" on type "Post".',
      );
    });
  });

  it('should warn if server returns wrong data', () => {
    const query = gql`
      query {
        todos {
          id
          name
          description
          __typename
        }
      }
    `;
    const result = {
      data: {
        todos: [
          {
            id: '1',
            name: 'Todo 1',
            price: 100,
            __typename: 'Todo',
          },
        ],
      },
    };
    const link = mockSingleLink({
      request: { query },
      result,
    });
    const client = new ApolloClient({
      link,
      cache: new InMemoryCache(),
    });

    return withWarning(
      () => client.query({ query }),
      /Missing field description/,
    );
  });

  it('runs a query with the connection directive and writes it to the store key defined in the directive', () => {
    const query = gql`
      {
        books(skip: 0, limit: 2) @connection(key: "abc") {
          name
        }
      }
    `;

    const transformedQuery = gql`
      {
        books(skip: 0, limit: 2) {
          name
          __typename
        }
      }
    `;

    const result = {
      books: [
        {
          name: 'abcd',
          __typename: 'Book',
        },
      ],
    };

    const link = mockSingleLink({
      request: { query: transformedQuery },
      result: { data: result },
    });

    const client = new ApolloClient({
      link,
      cache: new InMemoryCache(),
    });

    return client.query({ query }).then(actualResult => {
      expect(stripSymbols(actualResult.data)).toEqual(result);
    });
  });

  it('should remove the connection directive before the link is sent', () => {
    const query = gql`
      {
        books(skip: 0, limit: 2) @connection {
          name
        }
      }
    `;

    const transformedQuery = gql`
      {
        books(skip: 0, limit: 2) {
          name
          __typename
        }
      }
    `;

    const result = {
      books: [
        {
          name: 'abcd',
          __typename: 'Book',
        },
      ],
    };

    const link = mockSingleLink({
      request: { query: transformedQuery },
      result: { data: result },
    });

    const client = new ApolloClient({
      link,
      cache: new InMemoryCache(),
    });

    return client.query({ query }).then(actualResult => {
      expect(stripSymbols(actualResult.data)).toEqual(result);
    });
  });
});

describe('@connect', () => {
  it('should run a query with the connection directive and write the result to the store key defined in the directive', () => {
    const query = gql`
      {
        books(skip: 0, limit: 2) @connection(key: "abc") {
          name
        }
      }
    `;

    const transformedQuery = gql`
      {
        books(skip: 0, limit: 2) {
          name
          __typename
        }
      }
    `;

    const result = {
      books: [
        {
          name: 'abcd',
          __typename: 'Book',
        },
      ],
    };

    const link = mockSingleLink({
      request: { query: transformedQuery },
      result: { data: result },
    });

    const client = new ApolloClient({
      link,
      cache: new InMemoryCache(),
    });

    return client.query({ query }).then(actualResult => {
      expect(stripSymbols(actualResult.data)).toEqual(result);
      expect((client.cache as InMemoryCache).extract()).toMatchSnapshot();
    });
  });

  it('should run a query with the connection directive and filter arguments and write the result to the correct store key', () => {
    const query = gql`
      query books($order: string) {
        books(skip: 0, limit: 2, order: $order)
          @connection(key: "abc", filter: ["order"]) {
          name
        }
      }
    `;
    const transformedQuery = gql`
      query books($order: string) {
        books(skip: 0, limit: 2, order: $order) {
          name
          __typename
        }
      }
    `;

    const result = {
      books: [
        {
          name: 'abcd',
          __typename: 'Book',
        },
      ],
    };

    const variables = { order: 'popularity' };

    const link = mockSingleLink({
      request: { query: transformedQuery, variables },
      result: { data: result },
    });

    const client = new ApolloClient({
      link,
      cache: new InMemoryCache(),
    });

    return client.query({ query, variables }).then(actualResult => {
      expect(stripSymbols(actualResult.data)).toEqual(result);
      expect((client.cache as InMemoryCache).extract()).toMatchSnapshot();
    });
  });

  describe('default settings', () => {
    const query = gql`
      query number {
        myNumber {
          n
        }
      }
    `;

    const initialData = {
      myNumber: {
        n: 1,
      },
    };
    const networkFetch = {
      myNumber: {
        n: 2,
      },
    };
    it('allows setting default options for watchQuery', done => {
      const link = mockSingleLink({
        request: { query },
        result: { data: networkFetch },
      });
      const client = new ApolloClient({
        link,
        cache: new InMemoryCache({ addTypename: false }),
        defaultOptions: {
          watchQuery: {
            fetchPolicy: 'cache-and-network',
          },
        },
      });

      client.writeQuery({
        query,
        data: initialData,
      });

      const obs = client.watchQuery({ query });

      subscribeAndCount(done, obs, (handleCount, result) => {
        const resultData = stripSymbols(result.data);
        if (handleCount === 1) {
          expect(resultData).toEqual(initialData);
        } else if (handleCount === 2) {
          expect(resultData).toEqual(networkFetch);
          done();
        }
      });
    });
    it('allows setting default options for query', () => {
      const errors = [{ message: 'failure', name: 'failure' }];
      const link = mockSingleLink({
        request: { query },
        result: { errors },
      });
      const client = new ApolloClient({
        link,
        cache: new InMemoryCache({ addTypename: false }),
        defaultOptions: {
          query: { errorPolicy: 'all' },
        },
      });

      return client.query({ query }).then(result => {
        expect(result.errors).toEqual(errors);
      });
    });
    it('allows setting default options for mutation', () => {
      const mutation = gql`
        mutation upVote($id: ID!) {
          upvote(id: $id) {
            success
          }
        }
      `;

      const data = {
        upvote: { success: true },
      };

      const link = mockSingleLink({
        request: { query: mutation, variables: { id: 1 } },
        result: { data },
      });

      const client = new ApolloClient({
        link,
        cache: new InMemoryCache({ addTypename: false }),
        defaultOptions: {
          mutate: { variables: { id: 1 } },
        },
      });

      return client.mutate({ mutation }).then(result => {
        expect(result.data).toEqual(data);
      });
    });
  });
});

function clientRoundtrip(
  query: DocumentNode,
  data: ExecutionResult,
  variables?: any,
  fragmentMatcher?: FragmentMatcherInterface,
) {
  const link = mockSingleLink({
    request: { query: cloneDeep(query) },
    result: data,
  });

  const config = {};
  if (fragmentMatcher) config.fragmentMatcher = fragmentMatcher;

  const client = new ApolloClient({
    link,
    cache: new InMemoryCache(config),
  });

  return client.query({ query, variables }).then(result => {
    expect(stripSymbols(result.data)).toEqual(data.data);
  });
}
>>>>>>> d0abfea2
<|MERGE_RESOLUTION|>--- conflicted
+++ resolved
@@ -1,4 +1,3 @@
-<<<<<<< HEAD
 import { cloneDeep, assign } from 'lodash';
 import { GraphQLError, ExecutionResult, DocumentNode } from 'graphql';
 import gql from 'graphql-tag';
@@ -2824,2834 +2823,4 @@
   return client.query({ query, variables }).then(result => {
     expect(stripSymbols(result.data)).toEqual(data.data);
   });
-}
-=======
-import { cloneDeep, assign } from 'lodash';
-import { GraphQLError, ExecutionResult, DocumentNode } from 'graphql';
-import gql from 'graphql-tag';
-import { print } from 'graphql/language/printer';
-import { ApolloLink, Observable } from 'apollo-link';
-import {
-  InMemoryCache,
-  IntrospectionFragmentMatcher,
-  FragmentMatcherInterface,
-} from 'apollo-cache-inmemory';
-import { stripSymbols } from 'apollo-utilities';
-
-import { QueryManager } from '../core/QueryManager';
-import { WatchQueryOptions } from '../core/watchQueryOptions';
-
-import { ApolloError } from '../errors/ApolloError';
-
-import ApolloClient, { printAST } from '..';
-
-import subscribeAndCount from '../util/subscribeAndCount';
-import { withWarning } from '../util/wrap';
-
-import { mockSingleLink } from '../__mocks__/mockLinks';
-
-describe('client', () => {
-  it('creates query manager lazily', () => {
-    const client = new ApolloClient({
-      link: ApolloLink.empty(),
-      cache: new InMemoryCache(),
-    });
-
-    expect(client.queryManager).toBeUndefined();
-
-    // We only create the query manager on the first query
-    client.initQueryManager();
-    expect(client.queryManager).toBeDefined();
-    expect(client.cache).toBeDefined();
-  });
-
-  it('can be loaded via require', () => {
-    /* tslint:disable */
-    const ApolloClientRequire = require('../').default;
-    /* tslint:enable */
-
-    const client = new ApolloClientRequire({
-      link: ApolloLink.empty(),
-      cache: new InMemoryCache(),
-    });
-
-    expect(client.queryManager).toBeUndefined();
-
-    // We only create the query manager on the first query
-    client.initQueryManager();
-    expect(client.queryManager).toBeDefined();
-    expect(client.cache).toBeDefined();
-  });
-
-  it('can allow passing in a link', () => {
-    const link = ApolloLink.empty();
-    const client = new ApolloClient({
-      link,
-      cache: new InMemoryCache(),
-    });
-
-    expect(client.link).toBeInstanceOf(ApolloLink);
-  });
-
-  it('should throw an error if query option is missing or not wrapped with a "gql" tag', () => {
-    const client = new ApolloClient({
-      link: ApolloLink.empty(),
-      cache: new InMemoryCache(),
-    });
-
-    expect(() => {
-      client.query(gql`
-        {
-          a
-        }
-      ` as any);
-    }).toThrowError(
-      'query option is required. You must specify your GraphQL document in the query option.',
-    );
-    expect(() => {
-      client.query({ query: '{ a }' } as any);
-    }).toThrowError('You must wrap the query string in a "gql" tag.');
-  });
-
-  it('should throw an error if mutation option is missing', () => {
-    const client = new ApolloClient({
-      link: ApolloLink.empty(),
-      cache: new InMemoryCache(),
-    });
-
-    expect(() => {
-      client.mutate({
-        query: gql`
-          {
-            a
-          }
-        `,
-      } as any);
-    }).toThrowError(
-      'mutation option is required. You must specify your GraphQL document in the mutation option.',
-    );
-  });
-
-  it('should allow for a single query to take place', () => {
-    const query = gql`
-      query people {
-        allPeople(first: 1) {
-          people {
-            name
-            __typename
-          }
-          __typename
-        }
-      }
-    `;
-
-    const data = {
-      allPeople: {
-        people: [
-          {
-            name: 'Luke Skywalker',
-            __typename: 'Person',
-          },
-        ],
-        __typename: 'People',
-      },
-    };
-
-    return clientRoundtrip(query, { data });
-  });
-
-  it('should allow a single query with an apollo-link enabled network interface', done => {
-    const query = gql`
-      query people {
-        allPeople(first: 1) {
-          people {
-            name
-            __typename
-          }
-          __typename
-        }
-      }
-    `;
-
-    const data = {
-      allPeople: {
-        people: [
-          {
-            name: 'Luke Skywalker',
-            __typename: 'Person',
-          },
-        ],
-        __typename: 'People',
-      },
-    };
-
-    const variables = { first: 1 };
-
-    const link = ApolloLink.from([() => Observable.of({ data })]);
-
-    const client = new ApolloClient({
-      link,
-      cache: new InMemoryCache({ addTypename: false }),
-    });
-
-    client.query({ query, variables }).then(actualResult => {
-      expect(stripSymbols(actualResult.data)).toEqual(data);
-      done();
-    });
-  });
-
-  it('should allow for a single query with complex default variables to take place', () => {
-    const query = gql`
-      query stuff(
-        $test: Input = { key1: ["value", "value2"], key2: { key3: 4 } }
-      ) {
-        allStuff(test: $test) {
-          people {
-            name
-          }
-        }
-      }
-    `;
-
-    const result = {
-      allStuff: {
-        people: [
-          {
-            name: 'Luke Skywalker',
-          },
-          {
-            name: 'Jabba The Hutt',
-          },
-        ],
-      },
-    };
-
-    const variables = {
-      test: { key1: ['value', 'value2'], key2: { key3: 4 } },
-    };
-
-    const link = mockSingleLink({
-      request: { query, variables },
-      result: { data: result },
-    });
-
-    const client = new ApolloClient({
-      link,
-      cache: new InMemoryCache({ addTypename: false }),
-    });
-
-    const basic = client.query({ query, variables }).then(actualResult => {
-      expect(stripSymbols(actualResult.data)).toEqual(result);
-    });
-
-    const withDefault = client.query({ query }).then(actualResult => {
-      expect(stripSymbols(actualResult.data)).toEqual(result);
-    });
-
-    return Promise.all([basic, withDefault]);
-  });
-
-  it('should allow for a single query with default values that get overridden with variables', () => {
-    const query = gql`
-      query people($first: Int = 1) {
-        allPeople(first: $first) {
-          people {
-            name
-          }
-        }
-      }
-    `;
-
-    const variables = { first: 1 };
-    const override = { first: 2 };
-
-    const result = {
-      allPeople: {
-        people: [
-          {
-            name: 'Luke Skywalker',
-          },
-        ],
-      },
-    };
-
-    const overriddenResult = {
-      allPeople: {
-        people: [
-          {
-            name: 'Luke Skywalker',
-          },
-          {
-            name: 'Jabba The Hutt',
-          },
-        ],
-      },
-    };
-
-    const link = mockSingleLink(
-      {
-        request: { query, variables },
-        result: { data: result },
-      },
-      {
-        request: { query, variables: override },
-        result: { data: overriddenResult },
-      },
-    );
-
-    const client = new ApolloClient({
-      link,
-      cache: new InMemoryCache({ addTypename: false }),
-    });
-
-    const basic = client.query({ query, variables }).then(actualResult => {
-      expect(stripSymbols(actualResult.data)).toEqual(result);
-    });
-
-    const withDefault = client.query({ query }).then(actualResult => {
-      return expect(stripSymbols(actualResult.data)).toEqual(result);
-    });
-
-    const withOverride = client
-      .query({ query, variables: override })
-      .then(actualResult => {
-        return expect(stripSymbols(actualResult.data)).toEqual(
-          overriddenResult,
-        );
-      });
-
-    return Promise.all([basic, withDefault, withOverride]);
-  });
-
-  it('should allow fragments on root query', () => {
-    // The fragment should be used after the selected fields for the query.
-    // Otherwise, the results aren't merged.
-    // see: https://github.com/apollographql/apollo-client/issues/1479
-    const query = gql`
-      query {
-        records {
-          id
-          __typename
-        }
-        ...QueryFragment
-      }
-
-      fragment QueryFragment on Query {
-        records {
-          name
-          __typename
-        }
-        __typename
-      }
-    `;
-
-    const data = {
-      records: [
-        { id: 1, name: 'One', __typename: 'Record' },
-        { id: 2, name: 'Two', __typename: 'Record' },
-      ],
-      __typename: 'Query',
-    };
-
-    const ifm = new IntrospectionFragmentMatcher({
-      introspectionQueryResultData: {
-        __schema: {
-          types: [
-            {
-              kind: 'UNION',
-              name: 'Query',
-              possibleTypes: [
-                {
-                  name: 'Record',
-                },
-              ],
-            },
-          ],
-        },
-      },
-    });
-
-    return clientRoundtrip(query, { data }, null, ifm);
-  });
-
-  it('store can be rehydrated from the server', () => {
-    const query = gql`
-      query people {
-        allPeople(first: 1) {
-          people {
-            name
-          }
-        }
-      }
-    `;
-
-    const data = {
-      allPeople: {
-        people: [
-          {
-            name: 'Luke Skywalker',
-          },
-        ],
-      },
-    };
-
-    const link = mockSingleLink({
-      request: { query },
-      result: { data },
-    });
-
-    const initialState: any = {
-      data: {
-        'ROOT_QUERY.allPeople({"first":"1"}).people.0': {
-          name: 'Luke Skywalker',
-        },
-        'ROOT_QUERY.allPeople({"first":1})': {
-          people: [
-            {
-              type: 'id',
-              generated: true,
-              id: 'ROOT_QUERY.allPeople({"first":"1"}).people.0',
-            },
-          ],
-        },
-        ROOT_QUERY: {
-          'allPeople({"first":1})': {
-            type: 'id',
-            id: 'ROOT_QUERY.allPeople({"first":1})',
-            generated: true,
-          },
-        },
-        optimistic: [],
-      },
-    };
-
-    const finalState = assign({}, initialState, {});
-
-    const client = new ApolloClient({
-      link,
-      cache: new InMemoryCache({ addTypename: false }).restore(
-        initialState.data,
-      ),
-    });
-
-    return client.query({ query }).then(result => {
-      expect(stripSymbols(result.data)).toEqual(data);
-      expect(finalState.data).toEqual(
-        (client.cache as InMemoryCache).extract(),
-      );
-    });
-  });
-
-  it('store can be rehydrated from the server using the shadow method', () => {
-    const query = gql`
-      query people {
-        allPeople(first: 1) {
-          people {
-            name
-          }
-        }
-      }
-    `;
-
-    const data = {
-      allPeople: {
-        people: [
-          {
-            name: 'Luke Skywalker',
-          },
-        ],
-      },
-    };
-
-    const link = mockSingleLink({
-      request: { query },
-      result: { data },
-    });
-
-    const initialState: any = {
-      data: {
-        'ROOT_QUERY.allPeople({"first":"1"}).people.0': {
-          name: 'Luke Skywalker',
-        },
-        'ROOT_QUERY.allPeople({"first":1})': {
-          people: [
-            {
-              type: 'id',
-              generated: true,
-              id: 'ROOT_QUERY.allPeople({"first":"1"}).people.0',
-            },
-          ],
-        },
-        ROOT_QUERY: {
-          'allPeople({"first":1})': {
-            type: 'id',
-            id: 'ROOT_QUERY.allPeople({"first":1})',
-            generated: true,
-          },
-        },
-        optimistic: [],
-      },
-    };
-
-    const finalState = assign({}, initialState, {});
-
-    const client = new ApolloClient({
-      link,
-      cache: new InMemoryCache({ addTypename: false }).restore(
-        initialState.data,
-      ),
-    });
-
-    return client.query({ query }).then(result => {
-      expect(stripSymbols(result.data)).toEqual(data);
-      expect(finalState.data).toEqual(client.extract());
-    });
-  });
-
-  it('stores shadow of restore returns the same result as accessing the method directly on the cache', () => {
-    const query = gql`
-      query people {
-        allPeople(first: 1) {
-          people {
-            name
-          }
-        }
-      }
-    `;
-
-    const data = {
-      allPeople: {
-        people: [
-          {
-            name: 'Luke Skywalker',
-          },
-        ],
-      },
-    };
-
-    const link = mockSingleLink({
-      request: { query },
-      result: { data },
-    });
-
-    const initialState: any = {
-      data: {
-        'ROOT_QUERY.allPeople({"first":"1"}).people.0': {
-          name: 'Luke Skywalker',
-        },
-        'ROOT_QUERY.allPeople({"first":1})': {
-          people: [
-            {
-              type: 'id',
-              generated: true,
-              id: 'ROOT_QUERY.allPeople({"first":"1"}).people.0',
-            },
-          ],
-        },
-        ROOT_QUERY: {
-          'allPeople({"first":1})': {
-            type: 'id',
-            id: 'ROOT_QUERY.allPeople({"first":1})',
-            generated: true,
-          },
-        },
-        optimistic: [],
-      },
-    };
-
-    const client = new ApolloClient({
-      link,
-      cache: new InMemoryCache({ addTypename: false }).restore(
-        initialState.data,
-      ),
-    });
-
-    expect(client.restore(initialState.data)).toEqual(
-      client.cache.restore(initialState.data),
-    );
-  });
-
-  it('should return errors correctly for a single query', () => {
-    const query = gql`
-      query people {
-        allPeople(first: 1) {
-          people {
-            name
-          }
-        }
-      }
-    `;
-
-    const errors: GraphQLError[] = [
-      {
-        name: 'test',
-        message: 'Syntax Error GraphQL request (8:9) Expected Name, found EOF',
-      },
-    ];
-
-    const link = mockSingleLink({
-      request: { query },
-      result: { errors },
-    });
-
-    const client = new ApolloClient({
-      link,
-      cache: new InMemoryCache({ addTypename: false }),
-    });
-
-    return client.query({ query }).catch((error: ApolloError) => {
-      expect(error.graphQLErrors).toEqual(errors);
-    });
-  });
-
-  it('should return GraphQL errors correctly for a single query with an apollo-link enabled network interface', done => {
-    const query = gql`
-      query people {
-        allPeople(first: 1) {
-          people {
-            name
-          }
-        }
-      }
-    `;
-
-    const data = {
-      allPeople: {
-        people: [
-          {
-            name: 'Luke Skywalker',
-          },
-        ],
-      },
-    };
-
-    const errors: GraphQLError[] = [
-      {
-        name: 'test',
-        message: 'Syntax Error GraphQL request (8:9) Expected Name, found EOF',
-      },
-    ];
-
-    const link = ApolloLink.from([
-      () => {
-        return new Observable(observer => {
-          observer.next({ data, errors });
-        });
-      },
-    ]);
-
-    const client = new ApolloClient({
-      link,
-      cache: new InMemoryCache({ addTypename: false }),
-    });
-
-    client.query({ query }).catch((error: ApolloError) => {
-      expect(error.graphQLErrors).toEqual(errors);
-      done();
-    });
-  });
-
-  xit('should pass a network error correctly on a query using an observable network interface with a warning', done => {
-    withWarning(() => {
-      const query = gql`
-        query people {
-          allPeople(first: 1) {
-            people {
-              name
-            }
-          }
-        }
-      `;
-
-      const networkError = new Error('Some kind of network error.');
-
-      const link = ApolloLink.from([
-        () => {
-          return new Observable(_ => {
-            throw networkError;
-          });
-        },
-      ]);
-
-      const client = new ApolloClient({
-        link,
-        cache: new InMemoryCache({ addTypename: false }),
-      });
-
-      client.query({ query }).catch((error: ApolloError) => {
-        expect(error.networkError).toBeDefined();
-        expect(error.networkError!.message).toEqual(networkError.message);
-        done();
-      });
-    }, /deprecated/);
-  });
-
-  it('should pass a network error correctly on a query with apollo-link network interface', done => {
-    const query = gql`
-      query people {
-        allPeople(first: 1) {
-          people {
-            name
-          }
-        }
-      }
-    `;
-
-    const networkError = new Error('Some kind of network error.');
-
-    const link = ApolloLink.from([
-      () => {
-        return new Observable(_ => {
-          throw networkError;
-        });
-      },
-    ]);
-
-    const client = new ApolloClient({
-      link,
-      cache: new InMemoryCache({ addTypename: false }),
-    });
-
-    client.query({ query }).catch((error: ApolloError) => {
-      expect(error.networkError).toBeDefined();
-      expect(error.networkError!.message).toEqual(networkError.message);
-      done();
-    });
-  });
-
-  it('should not warn when receiving multiple results from apollo-link network interface', () => {
-    const query = gql`
-      query people {
-        allPeople(first: 1) {
-          people {
-            name
-          }
-        }
-      }
-    `;
-
-    const data = {
-      allPeople: {
-        people: [
-          {
-            name: 'Luke Skywalker',
-          },
-        ],
-      },
-    };
-
-    const link = ApolloLink.from([() => Observable.of({ data }, { data })]);
-
-    const client = new ApolloClient({
-      link,
-      cache: new InMemoryCache({ addTypename: false }),
-    });
-
-    return client.query({ query }).then((result: ExecutionResult) => {
-      expect(stripSymbols(result.data)).toEqual(data);
-    });
-  });
-
-  xit('should surface errors in observer.next as uncaught', done => {
-    const expectedError = new Error('this error should not reach the store');
-    const listeners = process.listeners('uncaughtException');
-    const oldHandler = listeners[listeners.length - 1];
-    const handleUncaught = (e: Error) => {
-      console.log(e);
-      process.removeListener('uncaughtException', handleUncaught);
-      if (typeof oldHandler === 'function')
-        process.addListener('uncaughtException', oldHandler);
-      if (e === expectedError) {
-        done();
-      } else {
-        done.fail(e);
-      }
-    };
-    process.removeListener('uncaughtException', oldHandler);
-    process.addListener('uncaughtException', handleUncaught);
-
-    const query = gql`
-      query people {
-        allPeople(first: 1) {
-          people {
-            name
-          }
-        }
-      }
-    `;
-
-    const data = {
-      allPeople: {
-        people: [
-          {
-            name: 'Luke Skywalker',
-          },
-        ],
-      },
-    };
-
-    const link = mockSingleLink({
-      request: { query },
-      result: { data },
-    });
-
-    const client = new ApolloClient({
-      link,
-      cache: new InMemoryCache({ addTypename: false }),
-    });
-
-    const handle = client.watchQuery({ query });
-
-    handle.subscribe({
-      next() {
-        throw expectedError;
-      },
-    });
-  });
-
-  xit('should surfaces errors in observer.error as uncaught', done => {
-    const expectedError = new Error('this error should not reach the store');
-    const listeners = process.listeners('uncaughtException');
-    const oldHandler = listeners[listeners.length - 1];
-    const handleUncaught = (e: Error) => {
-      process.removeListener('uncaughtException', handleUncaught);
-      process.addListener('uncaughtException', oldHandler);
-      if (e === expectedError) {
-        done();
-      } else {
-        done.fail(e);
-      }
-    };
-    process.removeListener('uncaughtException', oldHandler);
-    process.addListener('uncaughtException', handleUncaught);
-
-    const query = gql`
-      query people {
-        allPeople(first: 1) {
-          people {
-            name
-          }
-        }
-      }
-    `;
-
-    const link = mockSingleLink({
-      request: { query },
-      result: {},
-    });
-
-    const client = new ApolloClient({
-      link,
-      cache: new InMemoryCache({ addTypename: false }),
-    });
-
-    const handle = client.watchQuery({ query });
-    handle.subscribe({
-      next() {
-        done.fail(new Error('did not expect next to be called'));
-      },
-      error() {
-        throw expectedError;
-      },
-    });
-  });
-
-  it('should allow for subscribing to a request', done => {
-    const query = gql`
-      query people {
-        allPeople(first: 1) {
-          people {
-            name
-          }
-        }
-      }
-    `;
-
-    const data = {
-      allPeople: {
-        people: [
-          {
-            name: 'Luke Skywalker',
-          },
-        ],
-      },
-    };
-
-    const link = mockSingleLink({
-      request: { query },
-      result: { data },
-    });
-
-    const client = new ApolloClient({
-      link,
-      cache: new InMemoryCache({ addTypename: false }),
-    });
-
-    const handle = client.watchQuery({ query });
-
-    handle.subscribe({
-      next(result) {
-        expect(stripSymbols(result.data)).toEqual(data);
-        done();
-      },
-    });
-  });
-
-  it('should be able to transform queries', () => {
-    const query = gql`
-      query {
-        author {
-          firstName
-          lastName
-        }
-      }
-    `;
-    const transformedQuery = gql`
-      query {
-        author {
-          firstName
-          lastName
-          __typename
-        }
-      }
-    `;
-
-    const result = {
-      author: {
-        firstName: 'John',
-        lastName: 'Smith',
-      },
-    };
-    const transformedResult = {
-      author: {
-        firstName: 'John',
-        lastName: 'Smith',
-        __typename: 'Author',
-      },
-    };
-
-    const link = mockSingleLink(
-      {
-        request: { query },
-        result: { data: result },
-      },
-      {
-        request: { query: transformedQuery },
-        result: { data: transformedResult },
-      },
-    );
-
-    const client = new ApolloClient({
-      link,
-      cache: new InMemoryCache({ addTypename: true }),
-    });
-
-    return client.query({ query }).then(actualResult => {
-      expect(stripSymbols(actualResult.data)).toEqual(transformedResult);
-    });
-  });
-
-  it('should be able to transform queries on network-only fetches', () => {
-    const query = gql`
-      query {
-        author {
-          firstName
-          lastName
-        }
-      }
-    `;
-    const transformedQuery = gql`
-      query {
-        author {
-          firstName
-          lastName
-          __typename
-        }
-      }
-    `;
-    const result = {
-      author: {
-        firstName: 'John',
-        lastName: 'Smith',
-      },
-    };
-    const transformedResult = {
-      author: {
-        firstName: 'John',
-        lastName: 'Smith',
-        __typename: 'Author',
-      },
-    };
-    const link = mockSingleLink(
-      {
-        request: { query },
-        result: { data: result },
-      },
-      {
-        request: { query: transformedQuery },
-        result: { data: transformedResult },
-      },
-    );
-
-    const client = new ApolloClient({
-      link,
-      cache: new InMemoryCache({ addTypename: true }),
-    });
-
-    return client
-      .query({ fetchPolicy: 'network-only', query })
-      .then(actualResult => {
-        expect(stripSymbols(actualResult.data)).toEqual(transformedResult);
-      });
-  });
-
-  it('should handle named fragments on mutations', () => {
-    const mutation = gql`
-      mutation {
-        starAuthor(id: 12) {
-          author {
-            __typename
-            ...authorDetails
-          }
-        }
-      }
-
-      fragment authorDetails on Author {
-        firstName
-        lastName
-      }
-    `;
-    const result = {
-      starAuthor: {
-        author: {
-          __typename: 'Author',
-          firstName: 'John',
-          lastName: 'Smith',
-        },
-      },
-    };
-    const link = mockSingleLink({
-      request: { query: mutation },
-      result: { data: result },
-    });
-    const client = new ApolloClient({
-      link,
-      cache: new InMemoryCache({ addTypename: false }),
-    });
-
-    return client.mutate({ mutation }).then(actualResult => {
-      expect(stripSymbols(actualResult.data)).toEqual(result);
-    });
-  });
-
-  it('should be able to handle named fragments on network-only queries', () => {
-    const query = gql`
-      fragment authorDetails on Author {
-        firstName
-        lastName
-      }
-
-      query {
-        author {
-          __typename
-          ...authorDetails
-        }
-      }
-    `;
-    const result = {
-      author: {
-        __typename: 'Author',
-        firstName: 'John',
-        lastName: 'Smith',
-      },
-    };
-
-    const link = mockSingleLink({
-      request: { query },
-      result: { data: result },
-    });
-
-    const client = new ApolloClient({
-      link,
-      cache: new InMemoryCache({ addTypename: false }),
-    });
-
-    return client
-      .query({ fetchPolicy: 'network-only', query })
-      .then(actualResult => {
-        expect(stripSymbols(actualResult.data)).toEqual(result);
-      });
-  });
-
-  it('should be able to handle named fragments with multiple fragments', () => {
-    const query = gql`
-      query {
-        author {
-          __typename
-          ...authorDetails
-          ...moreDetails
-        }
-      }
-
-      fragment authorDetails on Author {
-        firstName
-        lastName
-      }
-
-      fragment moreDetails on Author {
-        address
-      }
-    `;
-    const result = {
-      author: {
-        __typename: 'Author',
-        firstName: 'John',
-        lastName: 'Smith',
-        address: '1337 10th St.',
-      },
-    };
-
-    const link = mockSingleLink({
-      request: { query },
-      result: { data: result },
-    });
-    const client = new ApolloClient({
-      link,
-      cache: new InMemoryCache({ addTypename: false }),
-    });
-
-    return client.query({ query }).then(actualResult => {
-      expect(stripSymbols(actualResult.data)).toEqual(result);
-    });
-  });
-
-  it('should be able to handle named fragments', () => {
-    const query = gql`
-      query {
-        author {
-          __typename
-          ...authorDetails
-        }
-      }
-
-      fragment authorDetails on Author {
-        firstName
-        lastName
-      }
-    `;
-    const result = {
-      author: {
-        __typename: 'Author',
-        firstName: 'John',
-        lastName: 'Smith',
-      },
-    };
-
-    const link = mockSingleLink({
-      request: { query },
-      result: { data: result },
-    });
-    const client = new ApolloClient({
-      link,
-      cache: new InMemoryCache({ addTypename: false }),
-    });
-
-    return client.query({ query }).then(actualResult => {
-      expect(stripSymbols(actualResult.data)).toEqual(result);
-    });
-  });
-
-  it('should be able to handle inlined fragments on an Interface type', () => {
-    const query = gql`
-      query items {
-        items {
-          ...ItemFragment
-          __typename
-        }
-      }
-
-      fragment ItemFragment on Item {
-        id
-        __typename
-        ... on ColorItem {
-          color
-          __typename
-        }
-      }
-    `;
-    const result = {
-      items: [
-        {
-          __typename: 'ColorItem',
-          id: '27tlpoPeXm6odAxj3paGQP',
-          color: 'red',
-        },
-        {
-          __typename: 'MonochromeItem',
-          id: '1t3iFLsHBm4c4RjOMdMgOO',
-        },
-      ],
-    };
-
-    const fancyFragmentMatcher = (
-      idValue: any, // TODO types, please.
-      typeCondition: string,
-      context: any,
-    ): boolean => {
-      const obj = context.store.get(idValue.id);
-
-      if (!obj) {
-        return false;
-      }
-
-      const implementingTypesMap: { [key: string]: string[] } = {
-        Item: ['ColorItem', 'MonochromeItem'],
-      };
-
-      if (obj.__typename === typeCondition) {
-        return true;
-      }
-
-      const implementingTypes = implementingTypesMap[typeCondition];
-      if (implementingTypes && implementingTypes.indexOf(obj.__typename) > -1) {
-        return true;
-      }
-
-      return false;
-    };
-
-    const link = mockSingleLink({
-      request: { query },
-      result: { data: result },
-    });
-    const client = new ApolloClient({
-      link,
-      cache: new InMemoryCache({
-        fragmentMatcher: { match: fancyFragmentMatcher },
-      }),
-    });
-    return client.query({ query }).then((actualResult: any) => {
-      expect(stripSymbols(actualResult.data)).toEqual(result);
-    });
-  });
-
-  it('should be able to handle inlined fragments on an Interface type with introspection fragment matcher', () => {
-    const query = gql`
-      query items {
-        items {
-          ...ItemFragment
-          __typename
-        }
-      }
-
-      fragment ItemFragment on Item {
-        id
-        ... on ColorItem {
-          color
-          __typename
-        }
-        __typename
-      }
-    `;
-    const result = {
-      items: [
-        {
-          __typename: 'ColorItem',
-          id: '27tlpoPeXm6odAxj3paGQP',
-          color: 'red',
-        },
-        {
-          __typename: 'MonochromeItem',
-          id: '1t3iFLsHBm4c4RjOMdMgOO',
-        },
-      ],
-    };
-
-    const link = mockSingleLink({
-      request: { query },
-      result: { data: result },
-    });
-
-    const ifm = new IntrospectionFragmentMatcher({
-      introspectionQueryResultData: {
-        __schema: {
-          types: [
-            {
-              kind: 'UNION',
-              name: 'Item',
-              possibleTypes: [
-                {
-                  name: 'ColorItem',
-                },
-                {
-                  name: 'MonochromeItem',
-                },
-              ],
-            },
-          ],
-        },
-      },
-    });
-
-    const client = new ApolloClient({
-      link,
-      cache: new InMemoryCache({ fragmentMatcher: ifm }),
-    });
-
-    return client.query({ query }).then(actualResult => {
-      expect(stripSymbols(actualResult.data)).toEqual(result);
-    });
-  });
-
-  it('should call updateQueries and update after mutation on query with inlined fragments on an Interface type', done => {
-    const query = gql`
-      query items {
-        items {
-          ...ItemFragment
-          __typename
-        }
-      }
-
-      fragment ItemFragment on Item {
-        id
-        ... on ColorItem {
-          color
-          __typename
-        }
-        __typename
-      }
-    `;
-    const result = {
-      items: [
-        {
-          __typename: 'ColorItem',
-          id: '27tlpoPeXm6odAxj3paGQP',
-          color: 'red',
-        },
-        {
-          __typename: 'MonochromeItem',
-          id: '1t3iFLsHBm4c4RjOMdMgOO',
-        },
-      ],
-    };
-
-    const mutation = gql`
-      mutation myMutationName {
-        fortuneCookie
-      }
-    `;
-    const mutationResult = {
-      fortuneCookie: 'The waiter spit in your food',
-    };
-
-    const link = mockSingleLink(
-      {
-        request: { query },
-        result: { data: result },
-      },
-      {
-        request: { query: mutation },
-        result: { data: mutationResult },
-      },
-    );
-
-    const ifm = new IntrospectionFragmentMatcher({
-      introspectionQueryResultData: {
-        __schema: {
-          types: [
-            {
-              kind: 'UNION',
-              name: 'Item',
-              possibleTypes: [
-                {
-                  name: 'ColorItem',
-                },
-                {
-                  name: 'MonochromeItem',
-                },
-              ],
-            },
-          ],
-        },
-      },
-    });
-
-    const client = new ApolloClient({
-      link,
-      cache: new InMemoryCache({ fragmentMatcher: ifm }),
-    });
-
-    const queryUpdaterSpy = jest.fn();
-    const queryUpdater = (prev: any) => {
-      queryUpdaterSpy();
-      return prev;
-    };
-    const updateQueries = {
-      items: queryUpdater,
-    };
-
-    const updateSpy = jest.fn();
-
-    const obs = client.watchQuery({ query });
-
-    const sub = obs.subscribe({
-      next() {
-        client
-          .mutate({ mutation, updateQueries, update: updateSpy })
-          .then(() => {
-            expect(queryUpdaterSpy).toBeCalled();
-            expect(updateSpy).toBeCalled();
-            sub.unsubscribe();
-            done();
-          })
-          .catch(err => {
-            done.fail(err);
-          });
-      },
-      error(err) {
-        done.fail(err);
-      },
-    });
-  });
-
-  it('should send operationName along with the query to the server', () => {
-    const query = gql`
-      query myQueryName {
-        fortuneCookie
-      }
-    `;
-    const data = {
-      fortuneCookie: 'The waiter spit in your food',
-    };
-    const link = ApolloLink.from([
-      request => {
-        expect(request.operationName).toBe('myQueryName');
-        return Observable.of({ data });
-      },
-    ]);
-    const client = new ApolloClient({
-      link,
-      cache: new InMemoryCache({ addTypename: false }),
-    });
-
-    return client.query({ query }).then(actualResult => {
-      expect(stripSymbols(actualResult.data)).toEqual(data);
-    });
-  });
-
-  it('should send operationName along with the mutation to the server', () => {
-    const mutation = gql`
-      mutation myMutationName {
-        fortuneCookie
-      }
-    `;
-    const data = {
-      fortuneCookie: 'The waiter spit in your food',
-    };
-    const link = ApolloLink.from([
-      request => {
-        expect(request.operationName).toBe('myMutationName');
-        return Observable.of({ data });
-      },
-    ]);
-    const client = new ApolloClient({
-      link,
-      cache: new InMemoryCache({ addTypename: false }),
-    });
-
-    return client.mutate({ mutation }).then(actualResult => {
-      expect(stripSymbols(actualResult.data)).toEqual(data);
-    });
-  });
-
-  it('does not deduplicate queries if option is set to false', () => {
-    const queryDoc = gql`
-      query {
-        author {
-          name
-        }
-      }
-    `;
-    const data = {
-      author: {
-        name: 'Jonas',
-      },
-    };
-    const data2 = {
-      author: {
-        name: 'Dhaivat',
-      },
-    };
-
-    // we have two responses for identical queries, but only the first should be requested.
-    // the second one should never make it through to the network interface.
-    const link = mockSingleLink(
-      {
-        request: { query: queryDoc },
-        result: { data },
-        delay: 10,
-      },
-      {
-        request: { query: queryDoc },
-        result: { data: data2 },
-      },
-    );
-    const client = new ApolloClient({
-      link,
-      cache: new InMemoryCache({ addTypename: false }),
-
-      queryDeduplication: false,
-    });
-
-    const q1 = client.query({ query: queryDoc });
-    const q2 = client.query({ query: queryDoc });
-
-    // if deduplication happened, result2.data will equal data.
-    return Promise.all([q1, q2]).then(([result1, result2]) => {
-      expect(stripSymbols(result1.data)).toEqual(data);
-      expect(stripSymbols(result2.data)).toEqual(data2);
-    });
-  });
-
-  it('deduplicates queries by default', () => {
-    const queryDoc = gql`
-      query {
-        author {
-          name
-        }
-      }
-    `;
-    const data = {
-      author: {
-        name: 'Jonas',
-      },
-    };
-    const data2 = {
-      author: {
-        name: 'Dhaivat',
-      },
-    };
-
-    // we have two responses for identical queries, but only the first should be requested.
-    // the second one should never make it through to the network interface.
-    const link = mockSingleLink(
-      {
-        request: { query: queryDoc },
-        result: { data },
-        delay: 10,
-      },
-      {
-        request: { query: queryDoc },
-        result: { data: data2 },
-      },
-    );
-    const client = new ApolloClient({
-      link,
-      cache: new InMemoryCache({ addTypename: false }),
-    });
-
-    const q1 = client.query({ query: queryDoc });
-    const q2 = client.query({ query: queryDoc });
-
-    // if deduplication didn't happen, result.data will equal data2.
-    return Promise.all([q1, q2]).then(([result1, result2]) => {
-      expect(result1.data).toEqual(result2.data);
-    });
-  });
-
-  describe('deprecated options', () => {
-    const query = gql`
-      query people {
-        name
-      }
-    `;
-
-    it('errors when returnPartialData is used on query', () => {
-      const client = new ApolloClient({
-        link: ApolloLink.empty(),
-        cache: new InMemoryCache(),
-      });
-      expect(() => {
-        client.query({ query, returnPartialData: true } as WatchQueryOptions);
-      }).toThrowError(/returnPartialData/);
-    });
-
-    it('errors when returnPartialData is used on watchQuery', () => {
-      const client = new ApolloClient({
-        link: ApolloLink.empty(),
-        cache: new InMemoryCache(),
-      });
-      expect(() => {
-        client.query({ query, returnPartialData: true } as WatchQueryOptions);
-      }).toThrowError(/returnPartialData/);
-    });
-  });
-
-  describe('accepts dataIdFromObject option', () => {
-    const query = gql`
-      query people {
-        allPeople(first: 1) {
-          people {
-            id
-            name
-          }
-        }
-      }
-    `;
-
-    const data = {
-      allPeople: {
-        people: [
-          {
-            id: '1',
-            name: 'Luke Skywalker',
-          },
-        ],
-      },
-    };
-
-    it('for internal store', () => {
-      const link = mockSingleLink({
-        request: { query },
-        result: { data },
-      });
-
-      const client = new ApolloClient({
-        link,
-
-        cache: new InMemoryCache({
-          dataIdFromObject: (obj: { id: any }) => obj.id,
-          addTypename: false,
-        }),
-      });
-
-      return client.query({ query }).then(result => {
-        expect(stripSymbols(result.data)).toEqual(data);
-        expect((client.cache as InMemoryCache).extract()['1']).toEqual({
-          id: '1',
-          name: 'Luke Skywalker',
-        });
-      });
-    });
-  });
-
-  describe('cache-and-network fetchPolicy', () => {
-    const query = gql`
-      query number {
-        myNumber {
-          n
-        }
-      }
-    `;
-
-    const initialData = {
-      myNumber: {
-        n: 1,
-      },
-    };
-    const networkFetch = {
-      myNumber: {
-        n: 2,
-      },
-    };
-
-    // Test that cache-and-network can only be used on watchQuery, not query.
-    it('errors when being used on query', () => {
-      const client = new ApolloClient({
-        link: ApolloLink.empty(),
-        cache: new InMemoryCache(),
-      });
-      expect(() => {
-        client.query({ query, fetchPolicy: 'cache-and-network' });
-      }).toThrowError(/cache-and-network fetchPolicy/);
-    });
-
-    it('errors when being used on query with defaultOptions', () => {
-      const client = new ApolloClient({
-        link: ApolloLink.empty(),
-        cache: new InMemoryCache(),
-        defaultOptions: {
-          query: {
-            fetchPolicy: 'cache-and-network',
-          },
-        },
-      });
-      expect(() => {
-        client.query({ query });
-      }).toThrowError(/cache-and-network fetchPolicy/);
-    });
-
-    it('fetches from cache first, then network', done => {
-      const link = mockSingleLink({
-        request: { query },
-        result: { data: networkFetch },
-      });
-
-      const client = new ApolloClient({
-        link,
-        cache: new InMemoryCache({ addTypename: false }),
-      });
-
-      client.writeQuery({ query, data: initialData });
-
-      const obs = client.watchQuery({
-        query,
-        fetchPolicy: 'cache-and-network',
-      });
-
-      subscribeAndCount(done, obs, (handleCount, result) => {
-        if (handleCount === 1) {
-          expect(stripSymbols(result.data)).toEqual(initialData);
-        } else if (handleCount === 2) {
-          expect(stripSymbols(result.data)).toEqual(networkFetch);
-          done();
-        }
-      });
-    });
-
-    it('does not fail if cache entry is not present', done => {
-      const link = mockSingleLink({
-        request: { query },
-        result: { data: networkFetch },
-      });
-      const client = new ApolloClient({
-        link,
-        cache: new InMemoryCache({ addTypename: false }),
-      });
-
-      const obs = client.watchQuery({
-        query,
-        fetchPolicy: 'cache-and-network',
-      });
-
-      subscribeAndCount(done, obs, (handleCount, result) => {
-        if (handleCount === 1) {
-          expect(result.data).toBe(undefined);
-          expect(result.loading).toBe(true);
-        } else if (handleCount === 2) {
-          expect(stripSymbols(result.data)).toEqual(networkFetch);
-          expect(result.loading).toBe(false);
-          done();
-        }
-      });
-    });
-
-    it('fails if network request fails', done => {
-      const link = mockSingleLink(); // no queries = no replies.
-      const client = new ApolloClient({
-        link,
-        cache: new InMemoryCache({ addTypename: false }),
-      });
-
-      const obs = client.watchQuery({
-        query,
-        fetchPolicy: 'cache-and-network',
-      });
-
-      let count = 0;
-      obs.subscribe({
-        next: result => {
-          expect(result.data).toBe(undefined);
-          expect(result.loading).toBe(true);
-          count++;
-        },
-        error: e => {
-          expect(e.message).toMatch(/No more mocked responses/);
-          expect(count).toBe(1); // make sure next was called.
-          setTimeout(done, 100);
-        },
-      });
-    });
-
-    it('fetches from cache first, then network and does not have an unhandled error', done => {
-      const link = mockSingleLink({
-        request: { query },
-        result: { errors: [{ message: 'network failure' }] },
-      });
-
-      const client = new ApolloClient({
-        link,
-        cache: new InMemoryCache({ addTypename: false }),
-      });
-
-      client.writeQuery({ query, data: initialData });
-
-      const obs = client.watchQuery({
-        query,
-        fetchPolicy: 'cache-and-network',
-      });
-      let shouldFail = true;
-      process.once('unhandledRejection', rejection => {
-        if (shouldFail) done.fail('promise had an unhandledRejection');
-      });
-      let count = 0;
-      obs.subscribe({
-        next: result => {
-          expect(stripSymbols(result.data)).toEqual(initialData);
-          expect(result.loading).toBe(true);
-          count++;
-        },
-        error: e => {
-          expect(e.message).toMatch(/network failure/);
-          expect(count).toBe(1); // make sure next was called.
-          setTimeout(() => {
-            shouldFail = false;
-            done();
-          }, 0);
-        },
-      });
-    });
-  });
-
-  describe('standby queries', () => {
-    // XXX queries can only be set to standby by setOptions. This is simply out of caution,
-    // not some fundamental reason. We just want to make sure they're not used in unanticipated ways.
-    // If there's a good use-case, the error and test could be removed.
-    it('cannot be started with watchQuery or query', () => {
-      const client = new ApolloClient({
-        link: ApolloLink.empty(),
-        cache: new InMemoryCache(),
-      });
-      expect(() =>
-        client.watchQuery({
-          query: gql`
-            {
-              abc
-            }
-          `,
-          fetchPolicy: 'standby',
-        }),
-      ).toThrowError(
-        'client.watchQuery cannot be called with fetchPolicy set to "standby"',
-      );
-    });
-
-    it('are not watching the store or notifying on updates', done => {
-      const query = gql`
-        {
-          test
-        }
-      `;
-      const data = { test: 'ok' };
-      const data2 = { test: 'not ok' };
-
-      const link = mockSingleLink({
-        request: { query },
-        result: { data },
-      });
-
-      const client = new ApolloClient({ link, cache: new InMemoryCache() });
-
-      const obs = client.watchQuery({ query, fetchPolicy: 'cache-first' });
-
-      let handleCalled = false;
-      subscribeAndCount(done, obs, (handleCount, result) => {
-        if (handleCount === 1) {
-          expect(stripSymbols(result.data)).toEqual(data);
-          obs.setOptions({ fetchPolicy: 'standby' }).then(() => {
-            client.writeQuery({ query, data: data2 });
-            // this write should be completely ignored by the standby query
-          });
-          setTimeout(() => {
-            if (!handleCalled) {
-              done();
-            }
-          }, 20);
-        }
-        if (handleCount === 2) {
-          handleCalled = true;
-          done.fail(
-            new Error('Handle should never be called on standby query'),
-          );
-        }
-      });
-    });
-
-    it('return the current result when coming out of standby', done => {
-      const query = gql`
-        {
-          test
-        }
-      `;
-      const data = { test: 'ok' };
-      const data2 = { test: 'not ok' };
-
-      const link = mockSingleLink({
-        request: { query },
-        result: { data },
-      });
-
-      const client = new ApolloClient({ link, cache: new InMemoryCache() });
-
-      const obs = client.watchQuery({ query, fetchPolicy: 'cache-first' });
-
-      let handleCalled = false;
-      subscribeAndCount(done, obs, (handleCount, result) => {
-        if (handleCount === 1) {
-          expect(stripSymbols(result.data)).toEqual(data);
-          obs.setOptions({ fetchPolicy: 'standby' }).then(() => {
-            client.writeQuery({ query, data: data2 });
-            // this write should be completely ignored by the standby query
-            setTimeout(() => {
-              obs.setOptions({ fetchPolicy: 'cache-first' });
-            }, 10);
-          });
-        }
-        if (handleCount === 2) {
-          handleCalled = true;
-          expect(stripSymbols(result.data)).toEqual(data2);
-          done();
-        }
-      });
-    });
-  });
-
-  describe('network-only fetchPolicy', () => {
-    const query = gql`
-      query number {
-        myNumber {
-          n
-        }
-      }
-    `;
-
-    const firstFetch = {
-      myNumber: {
-        n: 1,
-      },
-    };
-    const secondFetch = {
-      myNumber: {
-        n: 2,
-      },
-    };
-
-    let link: any;
-    beforeEach(() => {
-      link = mockSingleLink(
-        {
-          request: { query },
-          result: { data: firstFetch },
-        },
-        {
-          request: { query },
-          result: { data: secondFetch },
-        },
-      );
-      //
-    });
-
-    afterAll(() => jest.useRealTimers());
-
-    it('forces the query to rerun', () => {
-      const client = new ApolloClient({
-        link,
-        cache: new InMemoryCache({ addTypename: false }),
-      });
-
-      // Run a query first to initialize the store
-      return (
-        client
-          .query({ query })
-          // then query for real
-          .then(() => client.query({ query, fetchPolicy: 'network-only' }))
-          .then(result => {
-            expect(stripSymbols(result.data)).toEqual({ myNumber: { n: 2 } });
-          })
-      );
-    });
-
-    it('can be disabled with ssrMode', () => {
-      const client = new ApolloClient({
-        link,
-        ssrMode: true,
-        cache: new InMemoryCache({ addTypename: false }),
-      });
-
-      const options: WatchQueryOptions = { query, fetchPolicy: 'network-only' };
-
-      // Run a query first to initialize the store
-      return (
-        client
-          .query({ query })
-          // then query for real
-          .then(() => client.query(options))
-          .then(result => {
-            expect(stripSymbols(result.data)).toEqual({ myNumber: { n: 1 } });
-
-            // Test that options weren't mutated, issue #339
-            expect(options).toEqual({
-              query,
-              fetchPolicy: 'network-only',
-            });
-          })
-      );
-    });
-
-    it('can temporarily be disabled with ssrForceFetchDelay', () => {
-      jest.useFakeTimers();
-      const client = new ApolloClient({
-        link,
-        ssrForceFetchDelay: 100,
-        cache: new InMemoryCache({ addTypename: false }),
-      });
-
-      // Run a query first to initialize the store
-      const outerPromise = client
-        .query({ query })
-        // then query for real
-        .then(() => {
-          const promise = client.query({ query, fetchPolicy: 'network-only' });
-          jest.runTimersToTime(0);
-          return promise;
-        })
-        .then(result => {
-          expect(stripSymbols(result.data)).toEqual({ myNumber: { n: 1 } });
-          jest.runTimersToTime(100);
-          const promise = client.query({ query, fetchPolicy: 'network-only' });
-          jest.runTimersToTime(0);
-          return promise;
-        })
-        .then(result => {
-          expect(stripSymbols(result.data)).toEqual({ myNumber: { n: 2 } });
-        });
-      jest.runTimersToTime(0);
-      return outerPromise;
-    });
-  });
-
-  it('should expose a method called printAST that is prints graphql queries', () => {
-    const query = gql`
-      query {
-        fortuneCookie
-      }
-    `;
-
-    expect(printAST(query)).toBe(print(query));
-  });
-
-  it('should pass a network error correctly on a mutation', done => {
-    const mutation = gql`
-      mutation {
-        person {
-          firstName
-          lastName
-        }
-      }
-    `;
-    const data = {
-      person: {
-        firstName: 'John',
-        lastName: 'Smith',
-      },
-    };
-    const networkError = new Error('Some kind of network error.');
-    const client = new ApolloClient({
-      link: mockSingleLink({
-        request: { query: mutation },
-        result: { data },
-        error: networkError,
-      }),
-      cache: new InMemoryCache({ addTypename: false }),
-    });
-
-    client
-      .mutate({ mutation })
-      .then(_ => {
-        done.fail(new Error('Returned a result when it should not have.'));
-      })
-      .catch((error: ApolloError) => {
-        expect(error.networkError).toBeDefined();
-        expect(error.networkError!.message).toBe(networkError.message);
-        done();
-      });
-  });
-
-  it('should pass a GraphQL error correctly on a mutation', done => {
-    const mutation = gql`
-      mutation {
-        newPerson {
-          person {
-            firstName
-            lastName
-          }
-        }
-      }
-    `;
-    const data = {
-      person: {
-        firstName: 'John',
-        lastName: 'Smith',
-      },
-    };
-    const errors = [new Error('Some kind of GraphQL error.')];
-    const client = new ApolloClient({
-      link: mockSingleLink({
-        request: { query: mutation },
-        result: { data, errors },
-      }),
-      cache: new InMemoryCache({ addTypename: false }),
-    });
-    client
-      .mutate({ mutation })
-      .then(_ => {
-        done.fail(new Error('Returned a result when it should not have.'));
-      })
-      .catch((error: ApolloError) => {
-        expect(error.graphQLErrors).toBeDefined();
-        expect(error.graphQLErrors.length).toBe(1);
-        expect(error.graphQLErrors[0].message).toBe(errors[0].message);
-        done();
-      });
-  });
-  it('should allow errors to be returned from a mutation', done => {
-    const mutation = gql`
-      mutation {
-        newPerson {
-          person {
-            firstName
-            lastName
-          }
-        }
-      }
-    `;
-    const data = {
-      person: {
-        firstName: 'John',
-        lastName: 'Smith',
-      },
-    };
-    const errors = [new Error('Some kind of GraphQL error.')];
-    const client = new ApolloClient({
-      link: mockSingleLink({
-        request: { query: mutation },
-        result: { data, errors },
-      }),
-      cache: new InMemoryCache({ addTypename: false }),
-    });
-    client
-      .mutate({ mutation, errorPolicy: 'all' })
-      .then(result => {
-        expect(result.errors).toBeDefined();
-        expect(result.errors.length).toBe(1);
-        expect(result.errors[0].message).toBe(errors[0].message);
-        expect(result.data).toEqual(data);
-        done();
-      })
-      .catch((error: ApolloError) => {
-        throw error;
-      });
-  });
-  it('should strip errors on a mutation if ignored', done => {
-    const mutation = gql`
-      mutation {
-        newPerson {
-          person {
-            firstName
-            lastName
-          }
-        }
-      }
-    `;
-    const data = {
-      person: {
-        firstName: 'John',
-        lastName: 'Smith',
-      },
-    };
-    const errors = [new Error('Some kind of GraphQL error.')];
-    const client = new ApolloClient({
-      link: mockSingleLink({
-        request: { query: mutation },
-        result: { data, errors },
-      }),
-      cache: new InMemoryCache({ addTypename: false }),
-    });
-    client
-      .mutate({ mutation, errorPolicy: 'ignore' })
-      .then(result => {
-        expect(result.errors).toBeUndefined();
-        expect(stripSymbols(result.data)).toEqual(data);
-        done();
-      })
-      .catch((error: ApolloError) => {
-        throw error;
-      });
-  });
-
-  it('should rollback optimistic after mutation got a GraphQL error', done => {
-    const mutation = gql`
-      mutation {
-        newPerson {
-          person {
-            firstName
-            lastName
-          }
-        }
-      }
-    `;
-    const data = {
-      newPerson: {
-        person: {
-          firstName: 'John',
-          lastName: 'Smith',
-        },
-      },
-    };
-    const errors = [new Error('Some kind of GraphQL error.')];
-    const client = new ApolloClient({
-      link: mockSingleLink({
-        request: { query: mutation },
-        result: { data, errors },
-      }),
-      cache: new InMemoryCache({ addTypename: false }),
-    });
-    const mutatePromise = client.mutate({
-      mutation,
-      optimisticResponse: {
-        newPerson: {
-          person: {
-            firstName: 'John*',
-            lastName: 'Smith*',
-          },
-        },
-      },
-    });
-    expect((client.cache as any).optimistic.length).toBe(1);
-    mutatePromise
-      .then(_ => {
-        done.fail(new Error('Returned a result when it should not have.'));
-      })
-      .catch((_: ApolloError) => {
-        expect((client.cache as any).optimistic.length).toBe(0);
-        done();
-      });
-  });
-
-  it('has a resetStore method which calls QueryManager', done => {
-    const client = new ApolloClient({
-      link: ApolloLink.empty(),
-      cache: new InMemoryCache(),
-    });
-    client.queryManager = {
-      clearStore: () => {
-        done();
-      },
-    } as QueryManager;
-    client.resetStore();
-  });
-
-  it('has an onResetStore method which takes a callback to be called after resetStore', async () => {
-    const client = new ApolloClient({
-      link: ApolloLink.empty(),
-      cache: new InMemoryCache(),
-    });
-
-    const onResetStore = jest.fn();
-    client.onResetStore(onResetStore);
-
-    await client.resetStore();
-
-    expect(onResetStore).toHaveBeenCalled();
-  });
-
-  it('onResetStore returns a method that unsubscribes the callback', async () => {
-    const client = new ApolloClient({
-      link: ApolloLink.empty(),
-      cache: new InMemoryCache(),
-    });
-
-    const onResetStore = jest.fn();
-    const unsubscribe = client.onResetStore(onResetStore);
-
-    unsubscribe();
-
-    await client.resetStore();
-    expect(onResetStore).not.toHaveBeenCalled();
-  });
-
-  it('resetStore waits until all onResetStore callbacks are called', async () => {
-    const delay = time => new Promise(r => setTimeout(r, time));
-
-    const client = new ApolloClient({
-      link: ApolloLink.empty(),
-      cache: new InMemoryCache(),
-    });
-
-    let count = 0;
-    const onResetStoreOne = jest.fn(async () => {
-      expect(count).toEqual(0);
-      await delay(10).then(() => count++);
-      expect(count).toEqual(1);
-    });
-
-    const onResetStoreTwo = jest.fn(async () => {
-      expect(count).toEqual(0);
-      await delay(11).then(() => count++);
-      expect(count).toEqual(2);
-    });
-
-    client.onResetStore(onResetStoreOne);
-    client.onResetStore(onResetStoreTwo);
-
-    expect(count).toEqual(0);
-    await client.resetStore();
-    expect(count).toEqual(2);
-  });
-
-  it('invokes onResetStore callbacks before notifying queries during resetStore call', async () => {
-    const delay = time => new Promise(r => setTimeout(r, time));
-
-    const query = gql`
-      query {
-        author {
-          firstName
-          lastName
-        }
-      }
-    `;
-
-    const data = {
-      author: {
-        __typename: 'Author',
-        firstName: 'John',
-        lastName: 'Smith',
-      },
-    };
-
-    const data2 = {
-      author: {
-        __typename: 'Author',
-        firstName: 'Joe',
-        lastName: 'Joe',
-      },
-    };
-
-    let timesFired = 0;
-    const link = ApolloLink.from([
-      new ApolloLink(
-        () =>
-          new Observable(observer => {
-            timesFired += 1;
-            observer.next({ data });
-            return;
-          }),
-      ),
-    ]);
-
-    const client = new ApolloClient({
-      link,
-      cache: new InMemoryCache(),
-    });
-
-    let count = 0;
-    const onResetStoreOne = jest.fn(async () => {
-      expect(count).toEqual(0);
-      await delay(10).then(() => count++);
-      expect(count).toEqual(1);
-    });
-
-    const onResetStoreTwo = jest.fn(async () => {
-      expect(count).toEqual(0);
-      await delay(11).then(() => count++);
-      expect(count).toEqual(2);
-
-      try {
-        console.log(client.readQuery({ query }));
-        fail('should not see any data');
-      } catch (e) {
-        expect(e.message).toMatch(/Can't find field/);
-      }
-
-      client.cache.writeQuery({ query, data: data2 });
-    });
-
-    client.onResetStore(onResetStoreOne);
-    client.onResetStore(onResetStoreTwo);
-
-    let called = false;
-    const next = jest.fn(async d => {
-      if (called) {
-        expect(onResetStoreOne).toHaveBeenCalled();
-      } else {
-        expect(stripSymbols(d.data)).toEqual(data);
-        called = true;
-      }
-    });
-
-    const observable = client
-      .watchQuery<any>({
-        query,
-        notifyOnNetworkStatusChange: false,
-      })
-      .subscribe({
-        next,
-        error: fail,
-        complete: fail,
-      });
-
-    expect(count).toEqual(0);
-    await client.resetStore();
-    expect(count).toEqual(2);
-    //watchQuery should only receive data twice
-    expect(next).toHaveBeenCalledTimes(2);
-  });
-
-  it('has a reFetchObservableQueries method which calls QueryManager', done => {
-    const client = new ApolloClient({
-      link: ApolloLink.empty(),
-      cache: new InMemoryCache(),
-    });
-    client.queryManager = {
-      reFetchObservableQueries: () => {
-        done();
-      },
-    } as QueryManager;
-    client.reFetchObservableQueries();
-  });
-
-  it('should enable dev tools logging', () => {
-    const query = gql`
-      query people {
-        allPeople(first: 1) {
-          people {
-            name
-          }
-        }
-      }
-    `;
-
-    const data = {
-      allPeople: {
-        people: [
-          {
-            name: 'Luke Skywalker',
-          },
-        ],
-      },
-    };
-
-    // it('with self-made store', () => {
-    //   const link = mockSingleLink({
-    //     request: { query: cloneDeep(query) },
-    //     result: { data },
-    //   });
-    //
-    //   const client = new ApolloClient({
-    //     link,
-    //     cache: new InMemoryCache({ addTypename: false }),
-    //   });
-    //
-    //   const log: any[] = [];
-    //   client.__actionHookForDevTools((entry: any) => {
-    //     log.push(entry);
-    //   });
-    //
-    //   return client.query({ query }).then(() => {
-    //     expect(log.length).toBe(2);
-    //     expect(log[1].state.queries['0'].loading).toBe(false);
-    //   });
-    // });
-  });
-
-  it('should propagate errors from network interface to observers', done => {
-    const link = ApolloLink.from([
-      () =>
-        new Observable(x => {
-          x.error(new Error('Uh oh!'));
-          return;
-        }),
-    ]);
-
-    const client = new ApolloClient({
-      link,
-      cache: new InMemoryCache({ addTypename: false }),
-    });
-
-    const handle = client.watchQuery({
-      query: gql`
-        query {
-          a
-          b
-          c
-        }
-      `,
-    });
-
-    handle.subscribe({
-      error(error) {
-        expect(error.message).toBe('Network error: Uh oh!');
-        done();
-      },
-    });
-  });
-
-  it('should throw a GraphQL error', () => {
-    const query = gql`
-      query {
-        posts {
-          foo
-          __typename
-        }
-      }
-    `;
-    const errors: GraphQLError[] = [
-      {
-        name: 'test',
-        message: 'Cannot query field "foo" on type "Post".',
-      },
-    ];
-    const link = mockSingleLink({
-      request: { query },
-      result: { errors },
-    });
-    const client = new ApolloClient({
-      link,
-      cache: new InMemoryCache(),
-    });
-
-    return client.query({ query }).catch(err => {
-      expect(err.message).toBe(
-        'GraphQL error: Cannot query field "foo" on type "Post".',
-      );
-    });
-  });
-
-  it('should warn if server returns wrong data', () => {
-    const query = gql`
-      query {
-        todos {
-          id
-          name
-          description
-          __typename
-        }
-      }
-    `;
-    const result = {
-      data: {
-        todos: [
-          {
-            id: '1',
-            name: 'Todo 1',
-            price: 100,
-            __typename: 'Todo',
-          },
-        ],
-      },
-    };
-    const link = mockSingleLink({
-      request: { query },
-      result,
-    });
-    const client = new ApolloClient({
-      link,
-      cache: new InMemoryCache(),
-    });
-
-    return withWarning(
-      () => client.query({ query }),
-      /Missing field description/,
-    );
-  });
-
-  it('runs a query with the connection directive and writes it to the store key defined in the directive', () => {
-    const query = gql`
-      {
-        books(skip: 0, limit: 2) @connection(key: "abc") {
-          name
-        }
-      }
-    `;
-
-    const transformedQuery = gql`
-      {
-        books(skip: 0, limit: 2) {
-          name
-          __typename
-        }
-      }
-    `;
-
-    const result = {
-      books: [
-        {
-          name: 'abcd',
-          __typename: 'Book',
-        },
-      ],
-    };
-
-    const link = mockSingleLink({
-      request: { query: transformedQuery },
-      result: { data: result },
-    });
-
-    const client = new ApolloClient({
-      link,
-      cache: new InMemoryCache(),
-    });
-
-    return client.query({ query }).then(actualResult => {
-      expect(stripSymbols(actualResult.data)).toEqual(result);
-    });
-  });
-
-  it('should remove the connection directive before the link is sent', () => {
-    const query = gql`
-      {
-        books(skip: 0, limit: 2) @connection {
-          name
-        }
-      }
-    `;
-
-    const transformedQuery = gql`
-      {
-        books(skip: 0, limit: 2) {
-          name
-          __typename
-        }
-      }
-    `;
-
-    const result = {
-      books: [
-        {
-          name: 'abcd',
-          __typename: 'Book',
-        },
-      ],
-    };
-
-    const link = mockSingleLink({
-      request: { query: transformedQuery },
-      result: { data: result },
-    });
-
-    const client = new ApolloClient({
-      link,
-      cache: new InMemoryCache(),
-    });
-
-    return client.query({ query }).then(actualResult => {
-      expect(stripSymbols(actualResult.data)).toEqual(result);
-    });
-  });
-});
-
-describe('@connect', () => {
-  it('should run a query with the connection directive and write the result to the store key defined in the directive', () => {
-    const query = gql`
-      {
-        books(skip: 0, limit: 2) @connection(key: "abc") {
-          name
-        }
-      }
-    `;
-
-    const transformedQuery = gql`
-      {
-        books(skip: 0, limit: 2) {
-          name
-          __typename
-        }
-      }
-    `;
-
-    const result = {
-      books: [
-        {
-          name: 'abcd',
-          __typename: 'Book',
-        },
-      ],
-    };
-
-    const link = mockSingleLink({
-      request: { query: transformedQuery },
-      result: { data: result },
-    });
-
-    const client = new ApolloClient({
-      link,
-      cache: new InMemoryCache(),
-    });
-
-    return client.query({ query }).then(actualResult => {
-      expect(stripSymbols(actualResult.data)).toEqual(result);
-      expect((client.cache as InMemoryCache).extract()).toMatchSnapshot();
-    });
-  });
-
-  it('should run a query with the connection directive and filter arguments and write the result to the correct store key', () => {
-    const query = gql`
-      query books($order: string) {
-        books(skip: 0, limit: 2, order: $order)
-          @connection(key: "abc", filter: ["order"]) {
-          name
-        }
-      }
-    `;
-    const transformedQuery = gql`
-      query books($order: string) {
-        books(skip: 0, limit: 2, order: $order) {
-          name
-          __typename
-        }
-      }
-    `;
-
-    const result = {
-      books: [
-        {
-          name: 'abcd',
-          __typename: 'Book',
-        },
-      ],
-    };
-
-    const variables = { order: 'popularity' };
-
-    const link = mockSingleLink({
-      request: { query: transformedQuery, variables },
-      result: { data: result },
-    });
-
-    const client = new ApolloClient({
-      link,
-      cache: new InMemoryCache(),
-    });
-
-    return client.query({ query, variables }).then(actualResult => {
-      expect(stripSymbols(actualResult.data)).toEqual(result);
-      expect((client.cache as InMemoryCache).extract()).toMatchSnapshot();
-    });
-  });
-
-  describe('default settings', () => {
-    const query = gql`
-      query number {
-        myNumber {
-          n
-        }
-      }
-    `;
-
-    const initialData = {
-      myNumber: {
-        n: 1,
-      },
-    };
-    const networkFetch = {
-      myNumber: {
-        n: 2,
-      },
-    };
-    it('allows setting default options for watchQuery', done => {
-      const link = mockSingleLink({
-        request: { query },
-        result: { data: networkFetch },
-      });
-      const client = new ApolloClient({
-        link,
-        cache: new InMemoryCache({ addTypename: false }),
-        defaultOptions: {
-          watchQuery: {
-            fetchPolicy: 'cache-and-network',
-          },
-        },
-      });
-
-      client.writeQuery({
-        query,
-        data: initialData,
-      });
-
-      const obs = client.watchQuery({ query });
-
-      subscribeAndCount(done, obs, (handleCount, result) => {
-        const resultData = stripSymbols(result.data);
-        if (handleCount === 1) {
-          expect(resultData).toEqual(initialData);
-        } else if (handleCount === 2) {
-          expect(resultData).toEqual(networkFetch);
-          done();
-        }
-      });
-    });
-    it('allows setting default options for query', () => {
-      const errors = [{ message: 'failure', name: 'failure' }];
-      const link = mockSingleLink({
-        request: { query },
-        result: { errors },
-      });
-      const client = new ApolloClient({
-        link,
-        cache: new InMemoryCache({ addTypename: false }),
-        defaultOptions: {
-          query: { errorPolicy: 'all' },
-        },
-      });
-
-      return client.query({ query }).then(result => {
-        expect(result.errors).toEqual(errors);
-      });
-    });
-    it('allows setting default options for mutation', () => {
-      const mutation = gql`
-        mutation upVote($id: ID!) {
-          upvote(id: $id) {
-            success
-          }
-        }
-      `;
-
-      const data = {
-        upvote: { success: true },
-      };
-
-      const link = mockSingleLink({
-        request: { query: mutation, variables: { id: 1 } },
-        result: { data },
-      });
-
-      const client = new ApolloClient({
-        link,
-        cache: new InMemoryCache({ addTypename: false }),
-        defaultOptions: {
-          mutate: { variables: { id: 1 } },
-        },
-      });
-
-      return client.mutate({ mutation }).then(result => {
-        expect(result.data).toEqual(data);
-      });
-    });
-  });
-});
-
-function clientRoundtrip(
-  query: DocumentNode,
-  data: ExecutionResult,
-  variables?: any,
-  fragmentMatcher?: FragmentMatcherInterface,
-) {
-  const link = mockSingleLink({
-    request: { query: cloneDeep(query) },
-    result: data,
-  });
-
-  const config = {};
-  if (fragmentMatcher) config.fragmentMatcher = fragmentMatcher;
-
-  const client = new ApolloClient({
-    link,
-    cache: new InMemoryCache(config),
-  });
-
-  return client.query({ query, variables }).then(result => {
-    expect(stripSymbols(result.data)).toEqual(data.data);
-  });
-}
->>>>>>> d0abfea2
+}