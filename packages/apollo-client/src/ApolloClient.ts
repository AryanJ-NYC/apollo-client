--- conflicted
+++ resolved
@@ -450,10 +450,184 @@
   }
 
   /**
-<<<<<<< HEAD
+   * Resets your entire store by clearing out your cache and then re-executing
+   * all of your active queries. This makes it so that you may guarantee that
+   * there is no data left in your store from a time before you called this
+   * method.
+   *
+   * `resetStore()` is useful when your user just logged out. You’ve removed the
+   * user session, and you now want to make sure that any references to data you
+   * might have fetched while the user session was active is gone.
+   *
+   * It is important to remember that `resetStore()` *will* refetch any active
+   * queries. This means that any components that might be mounted will execute
+   * their queries again using your network interface. If you do not want to
+   * re-execute any queries then you should make sure to stop watching any
+   * active queries.
+   */
+  public resetStore(): Promise<ApolloQueryResult<any>[] | null> {
+    return Promise.resolve()
+      .then(() => {
+        return this.queryManager
+          ? this.queryManager.clearStore()
+          : Promise.resolve(null);
+      })
+      .then(() => Promise.all(this.resetStoreCallbacks.map(fn => fn())))
+      .then(() => {
+        return this.queryManager && this.queryManager.reFetchObservableQueries
+          ? this.queryManager.reFetchObservableQueries()
+          : Promise.resolve(null);
+      });
+  }
+
+  /**
+   * Remove all data from the store. Unlike `resetStore`, `clearStore` will
+   * not refetch any active queries.
+   */
+  public clearStore(): Promise<void | null> {
+    const { queryManager } = this;
+    return Promise.resolve()
+      .then(() => Promise.all(this.clearStoreCallbacks.map(fn => fn())))
+      .then(
+        () =>
+          queryManager ? queryManager.clearStore() : Promise.resolve(null),
+      );
+  }
+
+  /**
+   * Allows callbacks to be registered that are executed when the store is
+   * reset. `onResetStore` returns an unsubscribe function that can be used
+   * to remove registered callbacks.
+   */
+  public onResetStore(cb: () => Promise<any>): () => void {
+    this.resetStoreCallbacks.push(cb);
+    return () => {
+      this.resetStoreCallbacks = this.resetStoreCallbacks.filter(c => c !== cb);
+    };
+  }
+
+  /**
+   * Allows callbacks to be registered that are executed when the store is
+   * cleared. `onClearStore` returns an unsubscribe function that can be used
+   * to remove registered callbacks.
+   */
+  public onClearStore(cb: () => Promise<any>): () => void {
+    this.clearStoreCallbacks.push(cb);
+    return () => {
+      this.clearStoreCallbacks = this.clearStoreCallbacks.filter(c => c !== cb);
+    };
+  }
+
+  /**
+   * Refetches all of your active queries.
+   *
+   * `reFetchObservableQueries()` is useful if you want to bring the client back to proper state in case of a network outage
+   *
+   * It is important to remember that `reFetchObservableQueries()` *will* refetch any active
+   * queries. This means that any components that might be mounted will execute
+   * their queries again using your network interface. If you do not want to
+   * re-execute any queries then you should make sure to stop watching any
+   * active queries.
+   * Takes optional parameter `includeStandby` which will include queries in standby-mode when refetching.
+   */
+  public reFetchObservableQueries(
+    includeStandby?: boolean,
+  ): Promise<ApolloQueryResult<any>[]> | Promise<null> {
+    return this.queryManager
+      ? this.queryManager.reFetchObservableQueries(includeStandby)
+      : Promise.resolve(null);
+  }
+
+  /**
+   * Exposes the cache's complete state, in a serializable format for later restoration.
+   */
+  public extract(optimistic?: boolean): TCacheShape {
+    return this.initProxy().extract(optimistic);
+  }
+
+  /**
+   * Replaces existing state in the cache (if any) with the values expressed by
+   * `serializedState`.
+   *
+   * Called when hydrating a cache (server side rendering, or offline storage),
+   * and also (potentially) during hot reloads.
+   */
+  public restore(serializedState: TCacheShape): ApolloCache<TCacheShape> {
+    return this.initProxy().restore(serializedState);
+  }
+
+  /**
+   * Run one or many initializer functions to put the cache into a desired
+   * state.
+   */
+  public runInitializers(
+    initializers: Initializers<TCacheShape> | Initializers<TCacheShape>[],
+  ) {
+    return this.localState.runInitializers(initializers);
+  }
+
+  /**
+   * Clear out all initializer run tracking. Initializer runs are tracked to
+   * help prevent the same initializers from running again, which could lead
+   * to certain cache values being wiped out.
+   */
+  public resetInitializers() {
+    this.localState.resetInitializers();
+  }
+
+  /**
+   * Add additional local resolvers.
+   */
+  public addResolvers(resolvers: Resolvers | Resolvers[]) {
+    this.localState.addResolvers(resolvers);
+  }
+
+  /**
+   * Set (override existing) local resolvers.
+   */
+  public setResolvers(resolvers: Resolvers | Resolvers[]) {
+    this.localState.setResolvers(resolvers);
+  }
+
+  /**
+   * Get all registered local resolvers.
+   */
+  public getResolvers() {
+    return this.localState.getResolvers();
+  }
+
+  /**
+   * Set the local schema type definitions.
+   */
+  public setTypeDefs(
+    typeDefs: string | string[] | DocumentNode | DocumentNode[],
+  ) {
+    this.localState.setTypeDefs(typeDefs);
+  }
+
+  /**
+   * Get local schema type definitions.
+   */
+  public getTypeDefs():
+    | string
+    | string[]
+    | DocumentNode
+    | DocumentNode[]
+    | undefined {
+    return this.localState.getTypeDefs();
+  }
+
+  /**
+   * Set a custom local state fragment matcher.
+   */
+  public setLocalStateFragmentMatcher(fragmentMatcher: FragmentMatcher) {
+    this.localState.setFragmentMatcher(fragmentMatcher);
+  }
+
+  /**
    * This initializes the query manager that tracks queries and the cache
    */
-  public initQueryManager(): QueryManager<TCacheShape> {
+  private initQueryManager(): QueryManager<TCacheShape> {
     if (!this.queryManager) {
       this.queryManager = new QueryManager({
         link: this.link,
@@ -484,215 +658,6 @@
   }
 
   /**
-=======
->>>>>>> 4a220cd8
-   * Resets your entire store by clearing out your cache and then re-executing
-   * all of your active queries. This makes it so that you may guarantee that
-   * there is no data left in your store from a time before you called this
-   * method.
-   *
-   * `resetStore()` is useful when your user just logged out. You’ve removed the
-   * user session, and you now want to make sure that any references to data you
-   * might have fetched while the user session was active is gone.
-   *
-   * It is important to remember that `resetStore()` *will* refetch any active
-   * queries. This means that any components that might be mounted will execute
-   * their queries again using your network interface. If you do not want to
-   * re-execute any queries then you should make sure to stop watching any
-   * active queries.
-   */
-  public resetStore(): Promise<ApolloQueryResult<any>[] | null> {
-    return Promise.resolve()
-      .then(() => {
-        return this.queryManager
-          ? this.queryManager.clearStore()
-          : Promise.resolve(null);
-      })
-      .then(() => Promise.all(this.resetStoreCallbacks.map(fn => fn())))
-      .then(() => {
-        return this.queryManager && this.queryManager.reFetchObservableQueries
-          ? this.queryManager.reFetchObservableQueries()
-          : Promise.resolve(null);
-      });
-  }
-
-  /**
-   * Remove all data from the store. Unlike `resetStore`, `clearStore` will
-   * not refetch any active queries.
-   */
-  public clearStore(): Promise<void | null> {
-    const { queryManager } = this;
-    return Promise.resolve()
-      .then(() => Promise.all(this.clearStoreCallbacks.map(fn => fn())))
-      .then(
-        () =>
-          queryManager ? queryManager.clearStore() : Promise.resolve(null),
-      );
-  }
-
-  /**
-   * Allows callbacks to be registered that are executed when the store is
-   * reset. `onResetStore` returns an unsubscribe function that can be used
-   * to remove registered callbacks.
-   */
-  public onResetStore(cb: () => Promise<any>): () => void {
-    this.resetStoreCallbacks.push(cb);
-    return () => {
-      this.resetStoreCallbacks = this.resetStoreCallbacks.filter(c => c !== cb);
-    };
-  }
-
-  /**
-   * Allows callbacks to be registered that are executed when the store is
-   * cleared. `onClearStore` returns an unsubscribe function that can be used
-   * to remove registered callbacks.
-   */
-  public onClearStore(cb: () => Promise<any>): () => void {
-    this.clearStoreCallbacks.push(cb);
-    return () => {
-      this.clearStoreCallbacks = this.clearStoreCallbacks.filter(c => c !== cb);
-    };
-  }
-
-  /**
-   * Refetches all of your active queries.
-   *
-   * `reFetchObservableQueries()` is useful if you want to bring the client back to proper state in case of a network outage
-   *
-   * It is important to remember that `reFetchObservableQueries()` *will* refetch any active
-   * queries. This means that any components that might be mounted will execute
-   * their queries again using your network interface. If you do not want to
-   * re-execute any queries then you should make sure to stop watching any
-   * active queries.
-   * Takes optional parameter `includeStandby` which will include queries in standby-mode when refetching.
-   */
-  public reFetchObservableQueries(
-    includeStandby?: boolean,
-  ): Promise<ApolloQueryResult<any>[]> | Promise<null> {
-    return this.queryManager
-      ? this.queryManager.reFetchObservableQueries(includeStandby)
-      : Promise.resolve(null);
-  }
-
-  /**
-   * Exposes the cache's complete state, in a serializable format for later restoration.
-   */
-  public extract(optimistic?: boolean): TCacheShape {
-    return this.initProxy().extract(optimistic);
-  }
-
-  /**
-   * Replaces existing state in the cache (if any) with the values expressed by
-   * `serializedState`.
-   *
-   * Called when hydrating a cache (server side rendering, or offline storage),
-   * and also (potentially) during hot reloads.
-   */
-  public restore(serializedState: TCacheShape): ApolloCache<TCacheShape> {
-    return this.initProxy().restore(serializedState);
-  }
-
-  /**
-<<<<<<< HEAD
-   * Run one or many initializer functions to put the cache into a desired
-   * state.
-   */
-  public runInitializers(
-    initializers: Initializers<TCacheShape> | Initializers<TCacheShape>[],
-  ) {
-    return this.localState.runInitializers(initializers);
-  }
-
-  /**
-   * Clear out all initializer run tracking. Initializer runs are tracked to
-   * help prevent the same initializers from running again, which could lead
-   * to certain cache values being wiped out.
-   */
-  public resetInitializers() {
-    this.localState.resetInitializers();
-  }
-
-  /**
-   * Add additional local resolvers.
-   */
-  public addResolvers(resolvers: Resolvers | Resolvers[]) {
-    this.localState.addResolvers(resolvers);
-  }
-
-  /**
-   * Set (override existing) local resolvers.
-   */
-  public setResolvers(resolvers: Resolvers | Resolvers[]) {
-    this.localState.setResolvers(resolvers);
-  }
-
-  /**
-   * Get all registered local resolvers.
-   */
-  public getResolvers() {
-    return this.localState.getResolvers();
-  }
-
-  /**
-   * Set the local schema type definitions.
-   */
-  public setTypeDefs(
-    typeDefs: string | string[] | DocumentNode | DocumentNode[],
-  ) {
-    this.localState.setTypeDefs(typeDefs);
-  }
-
-  /**
-   * Get local schema type definitions.
-   */
-  public getTypeDefs():
-    | string
-    | string[]
-    | DocumentNode
-    | DocumentNode[]
-    | undefined {
-    return this.localState.getTypeDefs();
-  }
-
-  /**
-   * Set a custom local state fragment matcher.
-   */
-  public setLocalStateFragmentMatcher(fragmentMatcher: FragmentMatcher) {
-    this.localState.setFragmentMatcher(fragmentMatcher);
-=======
-   * This initializes the query manager that tracks queries and the cache
-   */
-  private initQueryManager(): QueryManager<TCacheShape> {
-    if (!this.queryManager) {
-      this.queryManager = new QueryManager({
-        link: this.link,
-        store: this.store,
-        queryDeduplication: this.queryDeduplication,
-        ssrMode: this.ssrMode,
-        clientAwareness: this.clientAwareness,
-        onBroadcast: () => {
-          if (this.devToolsHookCb) {
-            this.devToolsHookCb({
-              action: {},
-              state: {
-                queries: this.queryManager
-                  ? this.queryManager.queryStore.getStore()
-                  : {},
-                mutations: this.queryManager
-                  ? this.queryManager.mutationStore.getStore()
-                  : {},
-              },
-              dataWithOptimisticResults: this.cache.extract(true),
-            });
-          }
-        },
-      });
-    }
-    return this.queryManager;
->>>>>>> 4a220cd8
-  }
-
-  /**
    * Initializes a data proxy for this client instance if one does not already
    * exist and returns either a previously initialized proxy instance or the
    * newly initialized instance.
