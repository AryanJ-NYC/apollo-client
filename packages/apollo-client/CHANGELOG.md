--- conflicted
+++ resolved
@@ -6,18 +6,15 @@
   (Android), by instead setting the `prototype` of `this` manually.
   [Issue #3236](https://github.com/apollographql/apollo-client/issues/3236)
   [PR #3306](https://github.com/apollographql/apollo-client/pull/3306)
-<<<<<<< HEAD
-- Added safety checks in case when query component gets unmounted while `fetchMore` is in flight
-  (Android), by instead setting the `prototype` of `this` manually.
+- Added safeguards to make sure `QueryStore.initQuery`,  
+  `QueryStore.markQueryResult`, and `QueryStore.markQueryError` don't try to
+  set the network status of a `fetchMoreForQueryId` query, if it does not exist
+  in the store. This was happening when a query component was unmounted while
+  a `fetchMore` was still in flight.
+  [Issue #3345](https://github.com/apollographql/apollo-client/issues/3345)
   [Issue #3466](https://github.com/apollographql/apollo-client/issues/3466)
+  [PR #3367](https://github.com/apollographql/apollo-client/pull/3367)
   [PR #3469](https://github.com/apollographql/apollo-client/pull/3469)
-=======
-- Added safeguards to make sure `QueryStore.initQuery` and
-  `QueryStore.markQueryResult` don't try to set the network status of a
-  `fetchMoreForQueryId` query, if it does not exist in the store.
-  [Issue #3345](https://github.com/apollographql/apollo-client/issues/3345)
-  [PR #3367](https://github.com/apollographql/apollo-client/pull/3367)
->>>>>>> b4ff8a4f
 
 ### 2.3.0
 - fixed edge case bug of changing fetchPolicies right after resetStore with no variables present
