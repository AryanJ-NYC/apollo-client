/* necessary for backward compat */
export * from 'apollo-client';
export * from 'apollo-link';
export * from 'apollo-cache-inmemory';

import { Operation, ApolloLink, Observable } from 'apollo-link';
import { HttpLink } from 'apollo-link-http';
import { onError, ErrorLink } from 'apollo-link-error';
import { ApolloCache } from 'apollo-cache';
import { InMemoryCache, CacheResolverMap } from 'apollo-cache-inmemory';
import gql from 'graphql-tag';
import ApolloClient from 'apollo-client';
import { DocumentNode } from 'graphql';

export { gql, HttpLink };

type ClientStateConfig = {
  cache?: ApolloCache<any>;
  resolvers: any | (() => any);
  defaults?: any;
  typeDefs?: string | string[] | DocumentNode | DocumentNode[];
  fragmentMatcher?: any;
};

export interface PresetConfig {
  request?: (operation: Operation) => Promise<void>;
  uri?: string;
  credentials?: string;
  headers?: any;
  fetch?: GlobalFetch['fetch'];
  fetchOptions?: HttpLink.Options;
  clientState?: ClientStateConfig;
  onError?: ErrorLink.ErrorHandler;
  cacheRedirects?: CacheResolverMap;
  cache?: ApolloCache<any>;
  name?: string;
  version?: string;
}

// Yes, these are the exact same as the `PresetConfig` interface. We're
// defining these again so they can be used to verify that valid config
// options are being used in the `DefaultClient` constructor, for clients
// that aren't using Typescript. This duplication is unfortunate, and at
// some point can likely be adjusted so these items are inferred from
// the `PresetConfig` interface using a Typescript transform at compilation
// time. Unfortunately, TS transforms with rollup don't appear to be quite
// working properly, so this will have to be re-visited at some point.
// For now, when updating the properties of the `PresetConfig` interface,
// please also update this constant.
const PRESET_CONFIG_KEYS = [
  'request',
  'uri',
  'credentials',
  'headers',
  'fetch',
  'fetchOptions',
  'clientState',
  'onError',
  'cacheRedirects',
  'cache',
  'name',
  'version',
];

export default class DefaultClient<TCache> extends ApolloClient<TCache> {
  constructor(config: PresetConfig = {}) {
    if (config) {
      const diff = Object.keys(config).filter(
        key => PRESET_CONFIG_KEYS.indexOf(key) === -1,
      );

      if (diff.length > 0) {
        console.warn(
          'ApolloBoost was initialized with unsupported options: ' +
            `${diff.join(' ')}`,
        );
      }
    }

    const {
      request,
      uri,
      credentials,
      headers,
      fetch,
      fetchOptions,
      clientState,
      cacheRedirects,
      onError: errorCallback,
      name,
      version,
    } = config;

    let { cache } = config;

    if (cache && cacheRedirects) {
      throw new Error(
        'Incompatible cache configuration. If providing `cache` then ' +
          'configure the provided instance with `cacheRedirects` instead.',
      );
    }

    if (!cache) {
      cache = cacheRedirects
        ? new InMemoryCache({ cacheRedirects })
        : new InMemoryCache();
    }

    const errorLink = errorCallback
      ? onError(errorCallback)
      : onError(({ graphQLErrors, networkError }) => {
          if (graphQLErrors) {
            graphQLErrors.map(({ message, locations, path }) =>
              // tslint:disable-next-line
              console.log(
                `[GraphQL error]: Message: ${message}, Location: ` +
                  `${locations}, Path: ${path}`,
              ),
            );
          }
          if (networkError) {
            // tslint:disable-next-line
            console.log(`[Network error]: ${networkError}`);
          }
        });

    const requestHandler = request
      ? new ApolloLink(
          (operation, forward) =>
            new Observable(observer => {
              let handle: any;
              Promise.resolve(operation)
                .then(oper => request(oper))
                .then(() => {
                  handle = forward(operation).subscribe({
                    next: observer.next.bind(observer),
                    error: observer.error.bind(observer),
                    complete: observer.complete.bind(observer),
                  });
                })
                .catch(observer.error.bind(observer));

              return () => {
                if (handle) {
                  handle.unsubscribe();
                }
              };
            }),
        )
      : false;

    const httpLink = new HttpLink({
      uri: uri || '/graphql',
      fetch,
      fetchOptions: fetchOptions || {},
      credentials: credentials || 'same-origin',
      headers: headers || {},
    });

    const link = ApolloLink.from([errorLink, requestHandler, httpLink].filter(
      x => !!x,
    ) as ApolloLink[]);

    let initializers: { [field: string]: any };
    let resolvers;
    let typeDefs;
    if (clientState) {
      if (clientState.defaults) {
        initializers = {};
        Object.keys(clientState.defaults).forEach((field: string) => {
          initializers[field] = () => clientState.defaults[field];
        });
      }

      resolvers = clientState.resolvers;
      typeDefs = clientState.typeDefs;
    }

    // super hacky, we will fix the types eventually
<<<<<<< HEAD
    super({ cache, link, initializers, resolvers, typeDefs } as any);
=======
    super({ cache, link, name, version } as any);
>>>>>>> 7ca81322
  }
}<|MERGE_RESOLUTION|>--- conflicted
+++ resolved
@@ -177,10 +177,14 @@
     }
 
     // super hacky, we will fix the types eventually
-<<<<<<< HEAD
-    super({ cache, link, initializers, resolvers, typeDefs } as any);
-=======
-    super({ cache, link, name, version } as any);
->>>>>>> 7ca81322
+    super({
+      cache,
+      link,
+      name,
+      version,
+      initializers,
+      resolvers,
+      typeDefs,
+    } as any);
   }
 }