import {
  DocumentNode,
  SelectionNode,
  SelectionSetNode,
  OperationDefinitionNode,
  FieldNode,
  DirectiveNode,
  FragmentDefinitionNode,
  ArgumentNode,
  FragmentSpreadNode,
  VariableDefinitionNode,
  VariableNode,
} from 'graphql';
import { visit } from 'graphql/language/visitor';

import {
  checkDocument,
  getOperationDefinition,
  getFragmentDefinition,
  getFragmentDefinitions,
  createFragmentMap,
  FragmentMap,
  getMainDefinition,
} from './getFromAST';
import { filterInPlace } from './util/filterInPlace';

export type RemoveNodeConfig<N> = {
  name?: string;
  test?: (node: N) => boolean;
  remove?: boolean;
};

export type GetNodeConfig<N> = {
  name?: string;
  test?: (node: N) => boolean;
};

export type RemoveDirectiveConfig = RemoveNodeConfig<DirectiveNode>;
export type GetDirectiveConfig = GetNodeConfig<DirectiveNode>;
export type RemoveArgumentsConfig = RemoveNodeConfig<ArgumentNode>;
export type GetFragmentSpreadConfig = GetNodeConfig<FragmentSpreadNode>;
export type RemoveFragmentSpreadConfig = RemoveNodeConfig<FragmentSpreadNode>;
export type RemoveFragmentDefinitionConfig = RemoveNodeConfig<
  FragmentDefinitionNode
>;
export type RemoveVariableDefinitionConfig = RemoveNodeConfig<
  VariableDefinitionNode
>;

const TYPENAME_FIELD: FieldNode = {
  kind: 'Field',
  name: {
    kind: 'Name',
    value: '__typename',
  },
};

function isEmpty(
  op: OperationDefinitionNode | FragmentDefinitionNode,
  fragments: FragmentMap,
): boolean {
  return op.selectionSet.selections.every(
    selection =>
      selection.kind === 'FragmentSpread' &&
      isEmpty(fragments[selection.name.value], fragments),
  );
}

function nullIfDocIsEmpty(doc: DocumentNode) {
  return isEmpty(
    getOperationDefinition(doc) || getFragmentDefinition(doc),
    createFragmentMap(getFragmentDefinitions(doc)),
  )
    ? null
    : doc;
}

function getDirectiveMatcher(
  directives: (RemoveDirectiveConfig | GetDirectiveConfig)[],
) {
  return function directiveMatcher(directive: DirectiveNode) {
    return directives.some(
      dir =>
        (dir.name && dir.name === directive.name.value) ||
        (dir.test && dir.test(directive)),
    );
  };
}

export function removeDirectivesFromDocument(
  directives: RemoveDirectiveConfig[],
  doc: DocumentNode,
): DocumentNode | null {
  const variablesInUse: Record<string, boolean> = Object.create(null);
  let variablesToRemove: RemoveArgumentsConfig[] = [];

  const fragmentSpreadsInUse: Record<string, boolean> = Object.create(null);
  let fragmentSpreadsToRemove: RemoveFragmentSpreadConfig[] = [];

  let modifiedDoc = nullIfDocIsEmpty(
    visit(doc, {
      Variable: {
        enter(node, _key, parent) {
          // Store each variable that's referenced as part of an argument
          // (excluding operation definition variables), so we know which
          // variables are being used. If we later want to remove a variable
          // we'll fist check to see if it's being used, before continuing with
          // the removal.
          if (
            (parent as VariableDefinitionNode).kind !== 'VariableDefinition'
          ) {
            variablesInUse[node.name.value] = true;
          }
        },
      },

      Field: {
        enter(node) {
          if (directives && node.directives) {
            // If `remove` is set to true for a directive, and a directive match
            // is found for a field, remove the field as well.
            const shouldRemoveField = directives.some(
              directive => directive.remove,
            );

<<<<<<< HEAD
            if (
              shouldRemoveField &&
              node.directives.some(getDirectiveMatcher(directives))
            ) {
              if (node.arguments) {
                // Store field argument variables so they can be removed
                // from the operation definition.
                node.arguments.forEach(arg => {
                  if (arg.value.kind === 'Variable') {
                    variablesToRemove.push({
                      name: (arg.value as VariableNode).name.value,
                    });
                  }
=======
        if (
          shouldRemoveField &&
          node.directives &&
          node.directives.some(getDirectiveMatcher(directives))
        ) {
          if (node.arguments) {
            // Store field argument variables so they can be removed
            // from the operation definition.
            node.arguments.forEach(arg => {
              if (arg.value.kind === 'Variable') {
                variablesToRemove.push({
                  name: (arg.value as VariableNode).name.value,
>>>>>>> 7ca81322
                });
              }

              if (node.selectionSet) {
                // Store fragment spread names so they can be removed from the
                // docuemnt.
                getAllFragmentSpreadsFromSelectionSet(node.selectionSet).forEach(
                  frag => {
                    fragmentSpreadsToRemove.push({
                      name: frag.name.value,
                    });
                  },
                );
              }

              // Remove the field.
              return null;
            }
          }
        },
      },

      FragmentSpread: {
        enter(node) {
          // Keep track of referenced fragment spreads. This is used to
          // determine if top level fragment definitions should be removed.
          fragmentSpreadsInUse[node.name.value] = true;
        },
      },

      Directive: {
        enter(node) {
          // If a matching directive is found, remove it.
          if (getDirectiveMatcher(directives)(node)) {
            return null;
          }
        },
      },
    }),
  );

  // If we've removed fields with arguments, make sure the associated
  // variables are also removed from the rest of the document, as long as they
  // aren't being used elsewhere.
  if (
    modifiedDoc &&
    filterInPlace(variablesToRemove, v => !variablesInUse[v.name]).length
  ) {
    modifiedDoc = removeArgumentsFromDocument(variablesToRemove, modifiedDoc);
  }

  // If we've removed selection sets with fragment spreads, make sure the
  // associated fragment definitions are also removed from the rest of the
  // document, as long as they aren't being used elsewhere.
  if (
    modifiedDoc &&
    filterInPlace(fragmentSpreadsToRemove, fs => !fragmentSpreadsInUse[fs.name])
      .length
  ) {
    modifiedDoc = removeFragmentSpreadFromDocument(
      fragmentSpreadsToRemove,
      modifiedDoc,
    );
  }

  return modifiedDoc;
}

export function addTypenameToDocument(doc: DocumentNode): DocumentNode {
  return visit(checkDocument(doc), {
    SelectionSet: {
      enter(node, _key, parent) {
        // Don't add __typename to OperationDefinitions.
        if (
          parent &&
          (parent as OperationDefinitionNode).kind === 'OperationDefinition'
        ) {
          return;
        }

        // No changes if no selections.
        const { selections } = node;
        if (!selections) {
          return;
        }

        // If selections already have a __typename, or are part of an
        // introspection query, do nothing.
        const skip = selections.some(selection => {
          return (
            selection.kind === 'Field' &&
            ((selection as FieldNode).name.value === '__typename' ||
              (selection as FieldNode).name.value.lastIndexOf('__', 0) === 0)
          );
        });
        if (skip) {
          return;
        }

        // Create and return a new SelectionSet with a __typename Field.
        return {
          ...node,
          selections: [...selections, TYPENAME_FIELD],
        };
      },
    },
  });
}

const connectionRemoveConfig = {
  test: (directive: DirectiveNode) => {
    const willRemove = directive.name.value === 'connection';
    if (willRemove) {
      if (
        !directive.arguments ||
        !directive.arguments.some(arg => arg.name.value === 'key')
      ) {
        console.warn(
          'Removing an @connection directive even though it does not have a key. ' +
            'You may want to use the key parameter to specify a store key.',
        );
      }
    }

    return willRemove;
  },
};

export function removeConnectionDirectiveFromDocument(doc: DocumentNode) {
  return removeDirectivesFromDocument(
    [connectionRemoveConfig],
    checkDocument(doc),
  );
}

function hasDirectivesInSelectionSet(
  directives: GetDirectiveConfig[],
  selectionSet: SelectionSetNode,
  nestedCheck = true,
): boolean {
  return (
    selectionSet &&
    selectionSet.selections &&
    selectionSet.selections.some(selection =>
      hasDirectivesInSelection(directives, selection, nestedCheck),
    )
  );
}

function hasDirectivesInSelection(
  directives: GetDirectiveConfig[],
  selection: SelectionNode,
  nestedCheck = true,
): boolean {
  if (selection.kind !== 'Field' || !(selection as FieldNode)) {
    return true;
  }

  if (!selection.directives) {
    return false;
  }

  return (
    selection.directives.some(getDirectiveMatcher(directives)) ||
    (nestedCheck &&
      hasDirectivesInSelectionSet(
        directives,
        selection.selectionSet,
        nestedCheck,
      ))
  );
}

export function getDirectivesFromDocument(
  directives: GetDirectiveConfig[],
  doc: DocumentNode,
): DocumentNode {
  checkDocument(doc);

  let parentPath: string;

  return nullIfDocIsEmpty(
    visit(doc, {
      SelectionSet: {
        enter(node, _key, _parent, path) {
          const currentPath = path.join('-');

          if (
            !parentPath ||
            currentPath === parentPath ||
            !currentPath.startsWith(parentPath)
          ) {
            if (node.selections) {
              const selectionsWithDirectives = node.selections.filter(
                selection => hasDirectivesInSelection(directives, selection),
              );

              if (hasDirectivesInSelectionSet(directives, node, false)) {
                parentPath = currentPath;
              }

              return {
                ...node,
                selections: selectionsWithDirectives,
              };
            } else {
              return null;
            }
          }
        },
      },
    }),
  );
}

function getArgumentMatcher(config: RemoveArgumentsConfig[]) {
  return function argumentMatcher(argument: ArgumentNode) {
    return config.some(
      (aConfig: RemoveArgumentsConfig) =>
        argument.value &&
        argument.value.kind === 'Variable' &&
        argument.value.name &&
        (aConfig.name === argument.value.name.value ||
          (aConfig.test && aConfig.test(argument))),
    );
  };
}

export function removeArgumentsFromDocument(
  config: RemoveArgumentsConfig[],
  doc: DocumentNode,
): DocumentNode {
  const argMatcher = getArgumentMatcher(config);

  return nullIfDocIsEmpty(
    visit(doc, {
      OperationDefinition: {
        enter(node) {
          return {
            ...node,
            // Remove matching top level variables definitions.
            variableDefinitions: node.variableDefinitions.filter(
              varDef =>
                !config.some(arg => arg.name === varDef.variable.name.value),
            ),
          };
        },
      },

      Field: {
        enter(node) {
          // If `remove` is set to true for an argument, and an argument match
          // is found for a field, remove the field as well.
          const shouldRemoveField = config.some(argConfig => argConfig.remove);

          if (shouldRemoveField) {
            let argMatchCount = 0;
            node.arguments.forEach(arg => {
              if (argMatcher(arg)) {
                argMatchCount += 1;
              }
            });
            if (argMatchCount === 1) {
              return null;
            }
          }
        },
      },

      Argument: {
        enter(node) {
          // Remove all matching arguments.
          if (argMatcher(node)) {
            return null;
          }
        },
      },
    }),
  );
}

export function removeFragmentSpreadFromDocument(
  config: RemoveFragmentSpreadConfig[],
  doc: DocumentNode,
): DocumentNode {
  function enter(
    node: FragmentSpreadNode | FragmentDefinitionNode,
  ): null | void {
    if (config.some(def => def.name === node.name.value)) {
      return null;
    }
  }

  return nullIfDocIsEmpty(
    visit(doc, {
      FragmentSpread: { enter },
      FragmentDefinition: { enter },
    }),
  );
}

function getAllFragmentSpreadsFromSelectionSet(
  selectionSet: SelectionSetNode,
): FragmentSpreadNode[] {
  const allFragments: FragmentSpreadNode[] = [];

  selectionSet.selections.forEach(selection => {
    if (
      (selection.kind === 'Field' || selection.kind === 'InlineFragment') &&
      selection.selectionSet
    ) {
      getAllFragmentSpreadsFromSelectionSet(selection.selectionSet).forEach(
        frag => allFragments.push(frag),
      );
    } else if (selection.kind === 'FragmentSpread') {
      allFragments.push(selection);
    }
  });

  return allFragments;
}

// If the incoming document is a query, return it as is. Otherwise, build a
// new document containing a query operation based on the selection set
// of the previous main operation.
export function buildQueryFromSelectionSet(
  document: DocumentNode,
): DocumentNode {
  const definition = getMainDefinition(document);
  const definitionOperation = (<OperationDefinitionNode>definition).operation;

  if (definitionOperation === 'query') {
    // Already a query, so return the existing document.
    return document;
  }

  // Build a new query using the selection set of the main operation.
  const modifiedDoc = visit(document, {
    OperationDefinition: {
      enter(node) {
        return {
          ...node,
          operation: 'query',
        };
      },
    },
  });
  return modifiedDoc;
}

// Remove fields / selection sets that include an @client directive.
export function removeClientSetsFromDocument(
  document: DocumentNode,
): DocumentNode | null {
  checkDocument(document);

  let modifiedDoc = removeDirectivesFromDocument(
    [
      {
        test: (directive: DirectiveNode) => directive.name.value === 'client',
        remove: true,
      },
    ],
    document,
  );

  // After a fragment definition has had its @client related document
  // sets removed, if the only field it has left is a __typename field,
  // remove the entire fragment operation to prevent it from being fired
  // on the server.
  if (modifiedDoc) {
    modifiedDoc = visit(modifiedDoc, {
      FragmentDefinition: {
        enter(node) {
          if (node.selectionSet) {
            const isTypenameOnly = node.selectionSet.selections.every(
              selection => {
                return (
                  selection.kind === 'Field' &&
                  (selection as FieldNode).name.value === '__typename'
                );
              },
            );
            if (isTypenameOnly) {
              return null;
            }
          }
        },
      },
    });
  }

  return modifiedDoc;
}<|MERGE_RESOLUTION|>--- conflicted
+++ resolved
@@ -123,9 +123,9 @@
               directive => directive.remove,
             );
 
-<<<<<<< HEAD
             if (
               shouldRemoveField &&
+              node.directives &&
               node.directives.some(getDirectiveMatcher(directives))
             ) {
               if (node.arguments) {
@@ -137,37 +137,23 @@
                       name: (arg.value as VariableNode).name.value,
                     });
                   }
-=======
-        if (
-          shouldRemoveField &&
-          node.directives &&
-          node.directives.some(getDirectiveMatcher(directives))
-        ) {
-          if (node.arguments) {
-            // Store field argument variables so they can be removed
-            // from the operation definition.
-            node.arguments.forEach(arg => {
-              if (arg.value.kind === 'Variable') {
-                variablesToRemove.push({
-                  name: (arg.value as VariableNode).name.value,
->>>>>>> 7ca81322
+
+                  if (node.selectionSet) {
+                    // Store fragment spread names so they can be removed from the
+                    // docuemnt.
+                    getAllFragmentSpreadsFromSelectionSet(node.selectionSet).forEach(
+                      frag => {
+                        fragmentSpreadsToRemove.push({
+                          name: frag.name.value,
+                        });
+                      },
+                    );
+                  }
+
+                  // Remove the field.
+                  return null;
                 });
               }
-
-              if (node.selectionSet) {
-                // Store fragment spread names so they can be removed from the
-                // docuemnt.
-                getAllFragmentSpreadsFromSelectionSet(node.selectionSet).forEach(
-                  frag => {
-                    fragmentSpreadsToRemove.push({
-                      name: frag.name.value,
-                    });
-                  },
-                );
-              }
-
-              // Remove the field.
-              return null;
             }
           }
         },
