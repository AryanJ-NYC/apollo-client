--- conflicted
+++ resolved
@@ -1022,15 +1022,6 @@
     }
   }
 
-<<<<<<< HEAD
-=======
-  // check to see if two results are the same, given our resultComparator
-  private isDifferentResult<T>(lastResult: ApolloQueryResult<T>, newResult: ApolloQueryResult<T>): boolean {
-    const comparator = this.resultComparator || isEqual;
-    return !comparator(lastResult, newResult);
-  }
-
->>>>>>> e1180e33
   private broadcastQueries() {
     const queries = this.getApolloState().queries;
     Object.keys(this.queryListeners).forEach((queryId: string) => {
